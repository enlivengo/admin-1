package admin

import (
	"flag"
	"log"
	"net/http"
	"net/url"
	"os"
	"path"
	"regexp"
	"strings"
	"time"

	"github.com/jinzhu/gorm"
	"github.com/qor/qor"
	"github.com/qor/roles"
)

// Middleware is a way to filter a request and response coming into your application
// Register new middleware with `admin.GetRouter().Use(Middleware{
//   Name: "middleware name", // use middleware with same name will overwrite old one
//   Handler: func(*Context, *Middleware) {
//     // do something
//     // run next middleware
//     middleware.Next(context)
//   },
// })`
// It will be called in order, it need to be registered before `admin.MountTo`
type Middleware struct {
	Name    string
	Handler func(*Context, *Middleware)
	next    *Middleware
}

// Next will call the next middleware
func (middleware Middleware) Next(context *Context) {
	if next := middleware.next; next != nil {
		next.Handler(context, next)
	}
}

// Router contains registered routers
type Router struct {
	Prefix      string
	routers     map[string][]routeHandler
	middlewares []*Middleware
}

func newRouter() *Router {
	return &Router{routers: map[string][]routeHandler{
		"GET":    {},
		"PUT":    {},
		"POST":   {},
		"DELETE": {},
	}}
}

// Use reigster a middleware to the router
func (r *Router) Use(middleware *Middleware) {
	// compile middleware
	for index, m := range r.middlewares {
		// replace middleware have same name
		if m.Name == middleware.Name {
			middleware.next = m.next
			r.middlewares[index] = middleware
			if index > 1 {
				r.middlewares[index-1].next = middleware
			}
			return
		} else if len(r.middlewares) > index+1 {
			m.next = r.middlewares[index+1]
		} else if len(r.middlewares) == index+1 {
			m.next = middleware
		}
	}

	r.middlewares = append(r.middlewares, middleware)
}

// Get register a GET request handle with the given path
func (r *Router) Get(path string, handle requestHandler, config ...RouteConfig) {
	r.routers["GET"] = append(r.routers["GET"], newRouteHandler(path, handle, config...))
}

// Post register a POST request handle with the given path
func (r *Router) Post(path string, handle requestHandler, config ...RouteConfig) {
	r.routers["POST"] = append(r.routers["POST"], newRouteHandler(path, handle, config...))
}

// Put register a PUT request handle with the given path
func (r *Router) Put(path string, handle requestHandler, config ...RouteConfig) {
	r.routers["PUT"] = append(r.routers["PUT"], newRouteHandler(path, handle, config...))
}

// Delete register a DELETE request handle with the given path
func (r *Router) Delete(path string, handle requestHandler, config ...RouteConfig) {
	r.routers["DELETE"] = append(r.routers["DELETE"], newRouteHandler(path, handle, config...))
}

func (admin *Admin) registerResourceToRouter(adminController *controller, res *Resource, modes ...string) {
	var (
		prefix     string
		router     = admin.router
		param      = res.ToParam()
		primaryKey = res.ParamIDName()
	)

	if prefix = func(r *Resource) string {
		p := param

		for r.base != nil {
			bp := r.base.ToParam()
			if bp == param {
				return ""
			}
			p = path.Join(bp, r.base.ParamIDName(), p)
			r = r.base
		}
		return "/" + strings.Trim(p, "/")
	}(res); prefix == "" {
		return
	}

<<<<<<< HEAD
	for _, mode := range modes {
		if mode == "create" {
			if !res.Config.Singleton {
				// New
				router.Get(path.Join(prefix, "new"), adminController.New, RouteConfig{
					PermissionMode: roles.Create,
					Resource:       res,
				})
=======
		for _, mode := range modes {
			if mode == "create" {
				if !res.Config.Singleton {
					// New
					router.Get(path.Join(prefix, "new"), adminController.New, RouteConfig{
						PermissionMode: roles.Create,
						Resource:       res,
					})
				}
>>>>>>> facf41ee

				// Create
				router.Post(prefix, adminController.Create, RouteConfig{
					PermissionMode: roles.Create,
					Resource:       res,
				})
			}
		}

		if mode == "update" {
			if res.Config.Singleton {
				// Update
				router.Put(prefix, adminController.Update, RouteConfig{
					PermissionMode: roles.Update,
					Resource:       res,
				})
			} else {
				// Action
				for _, action := range res.Actions {
					actionController := &controller{Admin: admin, action: action}
					router.Get(path.Join(prefix, action.ToParam()), actionController.Action, RouteConfig{
						PermissionMode: roles.Update,
						Resource:       res,
					})
					router.Put(path.Join(prefix, action.ToParam()), actionController.Action, RouteConfig{
						PermissionMode: roles.Update,
						Resource:       res,
					})
				}

				// Edit
				router.Get(path.Join(prefix, primaryKey, "edit"), adminController.Edit, RouteConfig{
					PermissionMode: roles.Update,
					Resource:       res,
				})

				// Update
				router.Post(path.Join(prefix, primaryKey), adminController.Update, RouteConfig{
					PermissionMode: roles.Update,
					Resource:       res,
				})
				router.Put(path.Join(prefix, primaryKey), adminController.Update, RouteConfig{
					PermissionMode: roles.Update,
					Resource:       res,
				})

				// Action
				for _, action := range res.Actions {
					actionController := &controller{Admin: admin, action: action}
					router.Get(path.Join(prefix, primaryKey, action.ToParam()), actionController.Action, RouteConfig{
						PermissionMode: roles.Update,
						Resource:       res,
					})
					router.Put(path.Join(prefix, primaryKey, action.ToParam()), actionController.Action, RouteConfig{
						PermissionMode: roles.Update,
						Resource:       res,
					})
				}
			}
		}

		if mode == "read" {
			if res.Config.Singleton {
				// Index
				router.Get(prefix, adminController.Show, RouteConfig{
					PermissionMode: roles.Read,
					Resource:       res,
				})
			} else {
				// Index
				router.Get(prefix, adminController.Index, RouteConfig{
					PermissionMode: roles.Read,
					Resource:       res,
				})

				// Show
				router.Get(path.Join(prefix, primaryKey), adminController.Show, RouteConfig{
					PermissionMode: roles.Read,
					Resource:       res,
				})
			}
		}

		if mode == "delete" {
			if !res.Config.Singleton {
				// Delete
				router.Delete(path.Join(prefix, primaryKey), adminController.Delete, RouteConfig{
					PermissionMode: roles.Delete,
					Resource:       res,
				})
			}
		}
	}

	// Sub Resources
	scope := gorm.Scope{Value: res.Value}
	if scope.PrimaryField() != nil {
		for _, meta := range res.ConvertSectionToMetas(res.NewAttrs()) {
			if meta.FieldStruct != nil && meta.FieldStruct.Relationship != nil && meta.Resource.base != nil {
				if len(meta.Resource.newSections) > 0 {
					admin.registerResourceToRouter(adminController, meta.Resource, "create")
				}
			}
		}

		for _, meta := range res.ConvertSectionToMetas(res.ShowAttrs()) {
			if meta.FieldStruct != nil && meta.FieldStruct.Relationship != nil && meta.Resource.base != nil {
				if len(meta.Resource.showSections) > 0 {
					admin.registerResourceToRouter(adminController, meta.Resource, "read")
				}
			}
		}

		for _, meta := range res.ConvertSectionToMetas(res.EditAttrs()) {
			if meta.FieldStruct != nil && meta.FieldStruct.Relationship != nil && meta.Resource.base != nil {
				if len(meta.Resource.editSections) > 0 {
					admin.registerResourceToRouter(adminController, meta.Resource, "update", "delete")
				}
			}
		}
	}
}

// MountTo mount the service into mux (HTTP request multiplexer) with given path
func (admin *Admin) MountTo(mountTo string, mux *http.ServeMux) {
	prefix := "/" + strings.Trim(mountTo, "/")
	router := admin.router
	router.Prefix = prefix

	admin.generateMenuLinks()

	adminController := &controller{Admin: admin}
	router.Get("", adminController.Dashboard)
	router.Get("/!search", adminController.SearchCenter)

	for _, res := range admin.resources {
		res.configure()
		if !res.Config.Invisible {
			admin.registerResourceToRouter(adminController, res, "create", "update", "read", "delete")
		}
	}

	mux.Handle(prefix, admin)     // /:prefix
	mux.Handle(prefix+"/", admin) // /:prefix/:xxx

	admin.compile()
}

func (admin *Admin) compile() {
	router := admin.GetRouter()

	cmdLine := flag.NewFlagSet(os.Args[0], flag.ContinueOnError)
	compileQORTemplates := cmdLine.Bool("compile-qor-templates", false, "Compile QOR templates")
	cmdLine.Parse(os.Args[1:])
	if *compileQORTemplates {
		admin.AssetFS.Compile()
	}

	browserUserAgentRegexp := regexp.MustCompile("Mozilla|Gecko|WebKit|MSIE|Opera")
	router.Use(&Middleware{
		Name: "csrf_check",
		Handler: func(context *Context, middleware *Middleware) {
			request := context.Request
			if request.Method != "GET" {
				if browserUserAgentRegexp.MatchString(request.UserAgent()) {
					if referrer := request.Referer(); referrer != "" {
						if r, err := url.Parse(referrer); err == nil {
							if r.Host == request.Host {
								middleware.Next(context)
								return
							}
						}
					}
					context.Writer.Write([]byte("Could not authorize you because 'CSRF detected'"))
					return
				}
			}

			middleware.Next(context)
		},
	})

	router.Use(&Middleware{
		Name: "qor_handler",
		Handler: func(context *Context, middleware *Middleware) {
			request := context.Request

			relativePath := "/" + strings.Trim(
				strings.TrimSuffix(strings.TrimPrefix(request.URL.Path, router.Prefix), path.Ext(request.URL.Path)),
				"/",
			)

			handlers := router.routers[strings.ToUpper(request.Method)]
			for _, handler := range handlers {
				if params, ok := handler.try(relativePath); ok && handler.HasPermission(context.Context) {
					if len(params) > 0 {
						context.Request.URL.RawQuery = url.Values(params).Encode() + "&" + context.Request.URL.RawQuery
					}

					context.setResource(handler.Config.Resource)
					if context.Resource == nil {
						if matches := regexp.MustCompile(path.Join(router.Prefix, `([^/]+)`)).FindStringSubmatch(request.URL.Path); len(matches) > 1 {
							context.setResource(admin.GetResource(matches[1]))
						}
					}

					context.Writer.Header().Set("Cache-control", "no-store")
					context.Writer.Header().Set("Pragma", "no-cache")
					handler.Handle(context)
					return
				}
			}

			http.NotFound(context.Writer, request)
		},
	})
}

// ServeHTTP dispatches the handler registered in the matched route
func (admin *Admin) ServeHTTP(w http.ResponseWriter, req *http.Request) {
	var relativePath = strings.TrimPrefix(req.URL.Path, admin.router.Prefix)
	var context = admin.NewContext(w, req)

	// Parse Request Form
	context.Request.ParseMultipartForm(2 * 1024 * 1024)

	// Set Request Method
	if method := context.Request.Form.Get("_method"); method != "" {
		context.Request.Method = strings.ToUpper(method)
	}

	if regexp.MustCompile("^/assets/.*$").MatchString(relativePath) && strings.ToUpper(context.Request.Method) == "GET" {
		(&controller{Admin: admin}).Asset(context)
		return
	}

	defer func() func() {
		begin := time.Now()
		return func() {
			log.Printf("Finish [%s] %s Took %.2fms\n", req.Method, req.RequestURI, time.Now().Sub(begin).Seconds()*1000)
		}
	}()()

	// Set Current User
	var currentUser qor.CurrentUser
	if admin.auth != nil {
		if currentUser = admin.auth.GetCurrentUser(context); currentUser == nil {
			http.Redirect(w, req, admin.auth.LoginURL(context), http.StatusSeeOther)
			return
		}
		context.CurrentUser = currentUser
		context.SetDB(context.GetDB().Set("qor:current_user", context.CurrentUser))
	}
	context.Roles = roles.MatchedRoles(req, currentUser)

	// Call first middleware
	for _, middleware := range admin.router.middlewares {
		middleware.Handler(context, middleware)
		break
	}
}<|MERGE_RESOLUTION|>--- conflicted
+++ resolved
@@ -121,7 +121,6 @@
 		return
 	}
 
-<<<<<<< HEAD
 	for _, mode := range modes {
 		if mode == "create" {
 			if !res.Config.Singleton {
@@ -130,24 +129,13 @@
 					PermissionMode: roles.Create,
 					Resource:       res,
 				})
-=======
-		for _, mode := range modes {
-			if mode == "create" {
-				if !res.Config.Singleton {
-					// New
-					router.Get(path.Join(prefix, "new"), adminController.New, RouteConfig{
-						PermissionMode: roles.Create,
-						Resource:       res,
-					})
-				}
->>>>>>> facf41ee
-
-				// Create
-				router.Post(prefix, adminController.Create, RouteConfig{
-					PermissionMode: roles.Create,
-					Resource:       res,
-				})
-			}
+			}
+
+			// Create
+			router.Post(prefix, adminController.Create, RouteConfig{
+				PermissionMode: roles.Create,
+				Resource:       res,
+			})
 		}
 
 		if mode == "update" {
