--- conflicted
+++ resolved
@@ -1,5 +1,878 @@
-<<<<<<< HEAD
-.qor-cropper__options:after,.qor-datepicker .qor-date>div:after,.qor-datepicker .qor-datepicker__buttons:after,.qor-datepicker>.qor-datepicker__content:after,.qor-modal .mdl-card .mdl-card__actions:after{clear:both}.chosen-container-single .chosen-search input[type=text]{padding-left:24px;background-image:url(data:image/png;base64,iVBORw0KGgoAAAANSUhEUgAAAA4AAAAOCAYAAAAfSC3RAAAABHNCSVQICAgIfAhkiAAAAAlwSFlzAAALEgAACxIB0t1+/AAAABx0RVh0U29mdHdhcmUAQWRvYmUgRmlyZXdvcmtzIENTNui8sowAAAESSURBVCiRnZLNqoJAGEBPdUG3IYpteoABo42tewHfVrBXiHYJs05cKAlKKxWEr0XYvXMtiM5uPubw/c5ERPiCn7+PLMtI05SqqgBwXZfNZsN6vZ6IszHj6XSirmuUUvi+D0BRFGitcRyHMAxNU0QkyzJJkkS6rpP/dF0nh8NBLpeLEZ8DnM9nlFJYljUpybIslFKkaWrE5wBVVbFard4Owvf9Z9+G+A1zeEyvLMu3n8qyxHXdqRgEAVpr+r6fSH3fo7UmCAIj/nIdY7/jOoZhYLFYsN/vsW3bFOH3AK7XKwCe5z2ryfOc5XJJFEXYtm2K72jbljiOaZqG7XbLbrd7HMAntG0rx+NRbrebiIh8lPEVdxFj3huq3HlkAAAAAElFTkSuQmCC)!important;background-repeat:no-repeat!important;background-position:5px 50%!important;background-size:auto auto!important}.chosen-container-single .chosen-default{color:rgba(0,0,0,.54);border:2px solid rgba(0,0,0,.12)!important}.chosen-container .chosen-results{padding:0;margin:0}.chosen-container .chosen-results li{height:48px;padding:0 16px;line-height:48px}.chosen-container .chosen-results li.result-selected{display:none}.chosen-container .chosen-results li.highlighted{color:rgba(0,0,0,.87);background-color:#eee!important;background-image:none!important;background-size:auto auto!important}.chosen-container .chosen-single{height:32px;line-height:32px;background:#fff;border:2px solid #03a9f4;border-radius:2px;box-shadow:none}.chosen-container .chosen-single span{line-height:30px}.chosen-container .chosen-single abbr{top:0;right:0;width:32px;height:32px;background-color:#03a9f4!important;background-image:none!important;background-size:auto auto!important}.chosen-container .chosen-single abbr::after{position:absolute;top:6px;right:-8px;display:block;width:32px;height:32px;font-family:"Material Icons";font-size:16px;font-style:normal;font-weight:400;line-height:1;color:#fff;text-transform:none;letter-spacing:normal;word-break:normal;word-wrap:normal;content:"\E14C"}.chosen-container .chosen-single abbr+div{display:none}.chosen-container .chosen-single div{top:3px}.chosen-container-active .chosen-single{border:2px solid #03a9f4}.chosen-container-active.chosen-with-drop .chosen-single{background:#fff;border:2px solid #03a9f4}.chosen-container .chosen-choices{min-height:32px;background:#fff;border-color:#ccc}.chosen-container-active .chosen-choices{border:2px solid #03a9f4;box-shadow:none}.chosen-container-active .chosen-drop{margin-top:0;border:0;box-shadow:0 2px 2px 0 rgba(0,0,0,.14),0 3px 1px -2px rgba(0,0,0,.2),0 1px 5px 0 rgba(0,0,0,.12)}.chosen-container-multi.chosen-default .chosen-choices{border:2px solid rgba(0,0,0,.12)!important}.chosen-container-multi .chosen-results li.result-selected{display:none;color:rgba(0,0,0,.12)}.chosen-container-multi .chosen-choices{border:2px solid #03a9f4}.chosen-container-multi .chosen-choices li.search-choice{padding:3px 20px 4px 5px;color:rgba(0,0,0,.87);background-color:rgba(0,0,0,.08);background-image:none;border-color:rgba(0,0,0,.12);border-radius:2px;box-shadow:none}.qor-cropper__canvas{position:relative;width:100%;margin-right:auto;margin-left:auto;overflow:hidden}.qor-cropper__toggle{position:absolute;top:0;right:0;bottom:0;left:0;z-index:1;display:block;cursor:pointer;background-color:#888;background-color:rgba(0,0,0,.5);opacity:0}.qor-cropper__toggle:hover{opacity:1}.qor-cropper__toggle>i{position:absolute;top:50%;left:50%;margin-top:-12px;margin-left:-12px;color:#fff}.qor-cropper__wrapper{margin:-16px}.qor-cropper__options>p,.qor-cropper__options>ul>li{margin-right:16px;float:left}.qor-cropper__wrapper>img{max-width:100%}.qor-cropper__options{display:none;margin-top:32px}.qor-cropper__options:after,.qor-cropper__options:before{display:table;content:" "}.qor-cropper__options>p{margin-bottom:0}.qor-cropper__options>ul{float:left;padding-left:0;margin-top:0;margin-bottom:0;overflow:hidden;list-style:none}.qor-cropper__options>ul>li>label>input{margin-right:2px}.qor-cropper__options>ul>li>label>span{display:inline-block}.qor-cropper__options>ul>li>label>span:first-letter{text-transform:uppercase}.qor-cropper__options>ul>li>label>span>small{margin-left:4px;color:rgba(0,0,0,.26)}.qor-datepicker{position:fixed;top:0;right:0;bottom:0;left:0;z-index:2000;background:rgba(0,0,0,.4)}.qor-datepicker .hidden,.qor-datepicker.hidden{display:none}.qor-datepicker .qor-date>div:after,.qor-datepicker .qor-date>div:before,.qor-datepicker>.qor-datepicker__content:after,.qor-datepicker>.qor-datepicker__content:before{display:table;content:" "}.qor-datepicker .invisible{visibility:hidden}.qor-datepicker .left{float:left}.qor-datepicker .qor-datepicker__buttons button,.qor-datepicker .right,.qor-modal .mdl-card .mdl-card__actions>.mdl-button{float:right}.qor-datepicker .center{text-align:center}.qor-datepicker>.qor-datepicker__content{position:relative;left:50%;max-width:312px;background:#fff;border-radius:2px;box-shadow:0 2px 2px 0 rgba(0,0,0,.14),0 3px 1px -2px rgba(0,0,0,.2),0 1px 5px 0 rgba(0,0,0,.12)}.qor-datepicker>.qor-datepicker__content>.qor-date-view>.qor-header{padding:8px;color:#fff;text-align:center;background:#03a9f4}.qor-datepicker .qor-date,.qor-datepicker .qor-time{padding:8px 0;color:#fff;text-align:center;background:#03a9f4}.qor-datepicker .qor-date>div:first-child{margin-bottom:16px}.qor-datepicker .qor-actual-maxtime,.qor-datepicker .qor-actual-month,.qor-datepicker .qor-actual-num{font-size:20px}.qor-datepicker .qor-actual-year{font-size:16px}.qor-datepicker .qor-picker{padding:16px;text-align:center}.qor-datepicker .qor-actual-time,.qor-datepicker .qor-picker-month{font-weight:500;text-align:center}.qor-datepicker .qor-actual-time{padding-top:10px;font-size:20px}.qor-datepicker .qor-close{position:absolute;top:8px;right:8px}.qor-datepicker .qor-close>a{color:#fff}.qor-datepicker .qor-close>a>i{font-size:18px}.qor-datepicker table{width:100%;color:rgba(0,0,0,.54)}.qor-datepicker table.qor-picker-days,.qor-datepicker table.qor-picker-days tr,.qor-datepicker table.qor-picker-days tr>td{border:none}.qor-datepicker table.qor-picker-days tr>td{font-size:14px;font-weight:400;text-align:center}.qor-datepicker table.qor-picker-days tr>td>a{display:block;padding:8px;color:rgba(0,0,0,.54);text-decoration:none;border-radius:100%!important}.qor-datepicker table.qor-picker-days tr>td>a:hover{background-color:#eee}.qor-datepicker table.qor-picker-days tr>td>a.selected{color:#fff;background:#03a9f4}.qor-datepicker table.qor-picker-days tr>th{padding:8px;font-weight:700;text-align:center}.qor-datepicker table.qor-picker-days{min-height:251px;margin:0}.qor-datepicker .qor-picker-time{position:absolute;width:30px;height:30px;font-size:14px;font-weight:500;text-align:center!important;cursor:pointer;border-radius:50%}.qor-datepicker .qor-picker-time>a{display:block;width:30px;height:30px;line-height:30px;color:rgba(0,0,0,.54);text-decoration:none;border-radius:50%!important}.qor-datepicker .qor-picker-time>a.qor-select-hour.selected{color:#fff;background:#03a9f4}.qor-datepicker .qor-picker-time>a.qor-select-hour.disabled,.qor-datepicker .qor-picker-time>a.qor-select-minute.disabled{color:#757575}.qor-datepicker .qor-picker-time>a.qor-select-minute.selected{color:#fff;background:#03a9f4}.qor-datepicker .p10>a{color:#fff;text-decoration:none}.qor-datepicker .p10{display:inline-block;width:10%}.qor-datepicker .p20{display:inline-block;width:20%}.qor-datepicker .p60{display:inline-block;width:60%}.qor-datepicker .p80{display:inline-block;width:80%}.qor-datepicker .qor-picker-month{display:none}.qor-datepicker .qor-meridien-am,.qor-datepicker .qor-meridien-pm{position:relative;top:10px;padding:10px 8px;font-size:12px;font-weight:500;color:#212121;text-decoration:none;background:#eee;border-radius:100%!important}.qor-datepicker .qor-actual-meridien a.selected{color:#fff;background:#03a9f4}.qor-datepicker .qor-picker-clock{position:relative;height:280px;margin-top:24px;background:#eee;border-radius:100%!important}.qor-datepicker .qor-clock-center{position:absolute;top:50%;left:50%;z-index:50;width:15px;height:15px;margin-top:-7px;margin-left:-7px;background:#757575;border-radius:50%}.qor-dialog,.qor-modal{top:0;position:fixed;left:0}.qor-datepicker .qor-hand,.qor-datepicker .qor-hour-hand{position:absolute;z-index:1;width:4px;margin-left:-2px;background:#bdbdbd;-webkit-transform:rotate(0);-ms-transform:rotate(0);transform:rotate(0);-webkit-transform-origin:bottom;-ms-transform-origin:bottom;transform-origin:bottom}.qor-datepicker .qor-hour-hand{left:141px;height:80px;margin-top:62px}.qor-datepicker .qor-minute-hand{left:141px;width:2px;height:100px;margin-top:42px;margin-left:-1px}.qor-datepicker .qor-hand.on{background:#03a9f4}.qor-datepicker .qor-datepicker__buttons{padding:8px}.qor-datepicker .qor-datepicker__buttons:after,.qor-datepicker .qor-datepicker__buttons:before{display:table;content:" "}.qor-modal,.qor-table .is-hidden{display:none}.qor-datepicker .qor-picker-time-1{margin-top:0;margin-left:126px}.qor-datepicker .qor-picker-time-2{margin-top:20px;margin-left:191px}.qor-datepicker .qor-picker-time-3{margin-top:68px;margin-left:235px}.qor-datepicker .qor-picker-time-4{margin-top:125px;margin-left:248px}.qor-datepicker .qor-picker-time-5{margin-top:186px;margin-left:232px}.qor-datepicker .qor-picker-time-6{margin-top:230px;margin-left:191px}.qor-datepicker .qor-picker-time-7{margin-top:248px;margin-left:125px}.qor-datepicker .qor-picker-time-8{margin-top:230px;margin-left:64px}.qor-datepicker .qor-picker-time-9{margin-top:186px;margin-left:18px}.qor-datepicker .qor-picker-time-10{margin-top:125px;margin-left:2px}.qor-datepicker .qor-picker-time-11{margin-top:68px;margin-left:20px}.qor-datepicker .qor-picker-time-12{margin-top:20px;margin-left:63px}.qor-table .is-fixed{position:fixed;top:0;z-index:990;height:48px;padding-bottom:0;background-color:#fff;box-shadow:0 4px 8px -1px rgba(0,0,0,.24)}.qor-table .is-fixed th{height:48px;background-color:#f5f5f5}.qor-modal{right:0;bottom:0;z-index:1010;overflow:hidden;-webkit-overflow-scrolling:touch;background-color:rgba(0,0,0,.26);outline:0}.qor-modal .mdl-card{display:block;width:auto;min-height:0;margin:16px}.qor-modal .mdl-card .mdl-card__supporting-text{width:auto}.qor-modal .mdl-card .mdl-card__actions:after,.qor-modal .mdl-card .mdl-card__actions:before{display:table;content:" "}@media screen and (min-width:1024px){.qor-modal .mdl-card{max-width:640px;margin:32px auto}}.qor-modal.fade .mdl-card{-webkit-transition:-webkit-transform .3s ease-out;transition:transform .3s ease-out;-webkit-transform:translate(0,-25%);-ms-transform:translate(0,-25%);transform:translate(0,-25%)}.qor-modal.in .mdl-card{-webkit-transform:translate(0,0);-ms-transform:translate(0,0);transform:translate(0,0)}.qor-modal-open{overflow:hidden}.qor-modal-open .qor-modal{overflow-x:hidden;overflow-y:auto}.qor-dialog{right:0;bottom:0;z-index:9999;background-color:rgba(0,0,0,.54)}.qor-dialog .qor-dialog-content{position:absolute;top:100px;right:0;left:0;width:50%;padding:24px 48px;margin:auto;background-color:#fff;border-radius:2px;box-shadow:0 4px 5px 0 rgba(0,0,0,.14),0 1px 10px 0 rgba(0,0,0,.12),0 2px 4px -1px rgba(0,0,0,.2)}.qor-dialog .qor-dialog-content .mdl-textfield{width:100%}.qor-cropper__toggle--redactor{position:absolute;top:50%;left:50%;z-index:5;display:none;padding:7px 10px;margin-top:-11px;margin-left:1px;font-size:11px;line-height:1;color:#fff;cursor:pointer;background-color:#000}.qor-cropper__toggle--redactor~#redactor-image-editter{right:50%;left:auto;margin-left:0!important}#redactor-image-box .qor-cropper__toggle--redactor{display:block}.qor-selector{position:relative;display:inline-block;vertical-align:middle}.qor-selector.open>.qor-selector-menu{display:block}.qor-selector.right-aligned>.qor-selector-menu{right:0;left:auto}.qor-selector-toggle{position:relative;display:block;height:28px;padding-left:8px;font-size:14px;line-height:28px;color:rgba(0,0,0,.54);cursor:pointer;background-color:#fff;border:2px solid rgba(0,0,0,.12);border-radius:2px}.qor-selector-toggle:focus,.qor-selector-toggle:hover{color:rgba(0,0,0,.54);text-decoration:none}.qor-selector-toggle.active{padding-right:0;color:rgba(0,0,0,.87);border-color:#03a9f4}.qor-selector-toggle>.material-icons{width:28px;height:28px;font-size:16px;line-height:28px;text-align:center;vertical-align:top}.qor-selector-toggle>.qor-selector-clear{display:none}.qor-selector-toggle.clearable>.qor-selector-clear{display:inline-block;width:30px;padding-left:2px;color:#fff;background-color:#03a9f4}.qor-selector-menu{position:absolute;top:0;left:0;z-index:1;display:none;min-width:128px;max-height:480px;padding:8px 0;margin:0;overflow:auto;font-size:14px;text-align:left;list-style:none;background-color:#fff;box-shadow:0 2px 2px 0 rgba(0,0,0,.14),0 3px 1px -2px rgba(0,0,0,.2),0 1px 5px 0 rgba(0,0,0,.12)}.qor-slideout,.qor-slideout-open{overflow:hidden}.qor-selector-menu>li{display:block;height:48px;padding:0 16px;font-weight:400;line-height:48px;color:rgba(0,0,0,.87);white-space:nowrap;cursor:pointer}.qor-selector-menu>.selected,.qor-selector-menu>.selected:focus,.qor-selector-menu>.selected:hover,.qor-selector-menu>li:focus,.qor-selector-menu>li:hover{background-color:#eee}.qor-selector-menu>.disabled,.qor-selector-menu>.disabled:focus,.qor-selector-menu>.disabled:hover{color:rgba(0,0,0,.26);cursor:auto;background-color:transparent}.qor-slideout{position:fixed;top:0;right:0;bottom:0;z-index:1000;display:none;overflow-y:auto;background-color:#fff;box-shadow:0 16px 24px 2px rgba(0,0,0,.14),0 6px 30px 5px rgba(0,0,0,.12),0 8px 10px -5px rgba(0,0,0,.2)}.qor-slideout.is-shown{display:block;width:0;-webkit-transition:width .3s ease;transition:width .3s ease}.qor-slideout.is-slided{width:100%}@media (min-width:1024px){.qor-slideout.is-slided{width:50%}}.qor-slideout .qor-error{margin-right:0;margin-left:0;box-shadow:none}.qor-slideout__header{position:relative;height:64px;padding:0 24px;background-color:#03a9f4}.qor-slideout__title{margin-top:0;margin-bottom:0;font-size:24px;font-weight:500;line-height:64px;color:#fff}.qor-slideout__close{position:absolute!important;top:16px;right:16px;color:#fff}.qor-slideout__body{padding:16px 24px}.qor-slideout__body .qor-action-alert{margin:56px 0 0}.qor-slideout__body .qor-action-bulk-buttons{display:none!important}.qor-slideout__body .qor-action-forms{display:block!important;margin-top:0}.qor-slideout__body .qor-action-forms .qor-form__actions{margin-top:0}.qor-slideout__body .qor-page__header{position:static;width:calc(100% + 48px);margin:-16px -24px 32px}.qor-slideout__body .qor-page__header+.qor-page__body{padding-top:0}.qor-slideout__body .qor-page__header:empty{display:none}.qor-slideout .qor-page__body .qor-form-container{padding:0;margin:20px 0;box-shadow:none}.qor-global-search--container .qor-table{margin:0}.qor-global-search--container .mdl-spinner{position:absolute;right:0;left:0;z-index:901;margin:48px auto}.qor-global-search--container .qor-page__header-tabbar .mdl-layout__tab-bar{float:left;width:calc(100% - 260px)}.qor-global-search--container .qor-page__header-tabbar .mdl-layout__tab-bar li{cursor:pointer}.qor-global-search--container .qor-global-search{z-index:1;float:right;margin-right:32px;color:#fff}.qor-global-search--container .mdl-button.mdl-button--colored{color:#fff}[qor-icon-name] .qor-global-search--show{padding:16px 40px;margin-top:-8px;margin-bottom:8px;font-weight:500;cursor:pointer;border-bottom:1px solid rgba(0,0,0,.12)}[qor-icon-name] .qor-global-search--show:focus,[qor-icon-name] .qor-global-search--show:hover{text-decoration:none;background-color:rgba(0,0,0,.12)}[qor-icon-name] .qor-global-search--show.active,[qor-icon-name] .qor-global-search--show.active:focus,[qor-icon-name] .qor-global-search--show.active:hover{color:#03a9f4;cursor:pointer}[qor-icon-name] .qor-global-search--show::before{top:14px}
-=======
-.qor-cropper__options:after,.qor-datepicker .qor-date>div:after,.qor-datepicker .qor-datepicker__buttons:after,.qor-datepicker>.qor-datepicker__content:after,.qor-modal .mdl-card .mdl-card__actions:after{clear:both}.chosen-container-single .chosen-search input[type=text]{padding-left:24px;background-image:url(data:image/png;base64,iVBORw0KGgoAAAANSUhEUgAAAA4AAAAOCAYAAAAfSC3RAAAABHNCSVQICAgIfAhkiAAAAAlwSFlzAAALEgAACxIB0t1+/AAAABx0RVh0U29mdHdhcmUAQWRvYmUgRmlyZXdvcmtzIENTNui8sowAAAESSURBVCiRnZLNqoJAGEBPdUG3IYpteoABo42tewHfVrBXiHYJs05cKAlKKxWEr0XYvXMtiM5uPubw/c5ERPiCn7+PLMtI05SqqgBwXZfNZsN6vZ6IszHj6XSirmuUUvi+D0BRFGitcRyHMAxNU0QkyzJJkkS6rpP/dF0nh8NBLpeLEZ8DnM9nlFJYljUpybIslFKkaWrE5wBVVbFard4Owvf9Z9+G+A1zeEyvLMu3n8qyxHXdqRgEAVpr+r6fSH3fo7UmCAIj/nIdY7/jOoZhYLFYsN/vsW3bFOH3AK7XKwCe5z2ryfOc5XJJFEXYtm2K72jbljiOaZqG7XbLbrd7HMAntG0rx+NRbrebiIh8lPEVdxFj3huq3HlkAAAAAElFTkSuQmCC)!important;background-repeat:no-repeat!important;background-position:5px 50%!important;background-size:auto auto!important}.chosen-container-single .chosen-default{color:rgba(0,0,0,.54);border:2px solid rgba(0,0,0,.12)!important}.chosen-container .chosen-results{padding:0;margin:0}.chosen-container .chosen-results li{height:48px;padding:0 16px;line-height:48px}.chosen-container .chosen-results li.result-selected{display:none}.chosen-container .chosen-results li.highlighted{color:rgba(0,0,0,.87);background-color:#eee!important;background-image:none!important;background-size:auto auto!important}.chosen-container .chosen-single{height:32px;line-height:32px;background:#fff;border:2px solid #03a9f4;border-radius:2px;box-shadow:none}.chosen-container .chosen-single span{line-height:30px}.chosen-container .chosen-single abbr{top:0;right:0;width:32px;height:32px;background-color:#03a9f4!important;background-image:none!important;background-size:auto auto!important}.chosen-container .chosen-single abbr::after{position:absolute;top:6px;right:-8px;display:block;width:32px;height:32px;font-family:"Material Icons";font-size:16px;font-style:normal;font-weight:400;line-height:1;color:#fff;text-transform:none;letter-spacing:normal;word-break:normal;word-wrap:normal;content:"\E14C"}.chosen-container .chosen-single abbr+div{display:none}.chosen-container .chosen-single div{top:3px}.chosen-container-active .chosen-single{border:2px solid #03a9f4}.chosen-container-active.chosen-with-drop .chosen-single{background:#fff;border:2px solid #03a9f4}.chosen-container .chosen-choices{min-height:32px;background:#fff;border-color:#ccc}.chosen-container-active .chosen-choices{border:2px solid #03a9f4;box-shadow:none}.chosen-container-active .chosen-drop{margin-top:0;border:0;box-shadow:0 2px 2px 0 rgba(0,0,0,.14),0 3px 1px -2px rgba(0,0,0,.2),0 1px 5px 0 rgba(0,0,0,.12)}.chosen-container-multi.chosen-default .chosen-choices{border:2px solid rgba(0,0,0,.12)!important}.chosen-container-multi .chosen-results li.result-selected{display:none;color:rgba(0,0,0,.12)}.chosen-container-multi .chosen-choices{border:2px solid #03a9f4}.chosen-container-multi .chosen-choices li.search-choice{padding:3px 20px 4px 5px;color:rgba(0,0,0,.87);background-color:rgba(0,0,0,.08);background-image:none;border-color:rgba(0,0,0,.12);border-radius:2px;box-shadow:none}.qor-cropper__canvas{position:relative;width:100%;margin-right:auto;margin-left:auto;overflow:hidden}.qor-cropper__toggle{position:absolute;top:0;right:0;bottom:0;left:0;z-index:1;display:block;text-align:center;background-color:#888;background-color:rgba(0,0,0,.75);opacity:0}.qor-cropper__toggle>div{display:inline-block;width:48px;height:48px;margin-top:62px;cursor:pointer}.qor-cropper__toggle>div:hover i{color:#03a9f4}.qor-cropper__toggle>div i{color:#fff}.qor-cropper__toggle:hover{opacity:1}.qor-cropper__wrapper{margin:-16px}.qor-cropper__options>p,.qor-cropper__options>ul>li{margin-right:16px;float:left}.qor-cropper__wrapper>img{max-width:100%}.qor-cropper__options{display:none;margin-top:32px}.qor-cropper__options:after,.qor-cropper__options:before{display:table;content:" "}.qor-cropper__options>p{margin-bottom:0}.qor-cropper__options>ul{float:left;padding-left:0;margin-top:0;margin-bottom:0;overflow:hidden;list-style:none}.qor-cropper__options>ul>li>label>input{margin-right:2px}.qor-cropper__options>ul>li>label>span{display:inline-block}.qor-cropper__options>ul>li>label>span:first-letter{text-transform:uppercase}.qor-cropper__options>ul>li>label>span>small{margin-left:4px;color:rgba(0,0,0,.26)}.qor-datepicker{position:fixed;top:0;right:0;bottom:0;left:0;z-index:2000;background:rgba(0,0,0,.4)}.qor-datepicker .hidden,.qor-datepicker.hidden{display:none}.qor-datepicker .qor-date>div:after,.qor-datepicker .qor-date>div:before,.qor-datepicker>.qor-datepicker__content:after,.qor-datepicker>.qor-datepicker__content:before{display:table;content:" "}.qor-datepicker .invisible{visibility:hidden}.qor-datepicker .left{float:left}.qor-datepicker .qor-datepicker__buttons button,.qor-datepicker .right,.qor-modal .mdl-card .mdl-card__actions>.mdl-button{float:right}.qor-datepicker .center{text-align:center}.qor-datepicker>.qor-datepicker__content{position:relative;left:50%;max-width:312px;background:#fff;border-radius:2px;box-shadow:0 2px 2px 0 rgba(0,0,0,.14),0 3px 1px -2px rgba(0,0,0,.2),0 1px 5px 0 rgba(0,0,0,.12)}.qor-datepicker>.qor-datepicker__content>.qor-date-view>.qor-header{padding:8px;color:#fff;text-align:center;background:#03a9f4}.qor-datepicker .qor-date,.qor-datepicker .qor-time{padding:8px 0;color:#fff;text-align:center;background:#03a9f4}.qor-datepicker .qor-date>div:first-child{margin-bottom:16px}.qor-datepicker .qor-actual-maxtime,.qor-datepicker .qor-actual-month,.qor-datepicker .qor-actual-num{font-size:20px}.qor-datepicker .qor-actual-year{font-size:16px}.qor-datepicker .qor-picker{padding:16px;text-align:center}.qor-datepicker .qor-actual-time,.qor-datepicker .qor-picker-month{font-weight:500;text-align:center}.qor-datepicker .qor-actual-time{padding-top:10px;font-size:20px}.qor-datepicker .qor-close{position:absolute;top:8px;right:8px}.qor-datepicker .qor-close>a{color:#fff}.qor-datepicker .qor-close>a>i{font-size:18px}.qor-datepicker table{width:100%;color:rgba(0,0,0,.54)}.qor-datepicker table.qor-picker-days,.qor-datepicker table.qor-picker-days tr,.qor-datepicker table.qor-picker-days tr>td{border:none}.qor-datepicker table.qor-picker-days tr>td{font-size:14px;font-weight:400;text-align:center}.qor-datepicker table.qor-picker-days tr>td>a{display:block;padding:8px;color:rgba(0,0,0,.54);text-decoration:none;border-radius:100%!important}.qor-datepicker table.qor-picker-days tr>td>a:hover{background-color:#eee}.qor-datepicker table.qor-picker-days tr>td>a.selected{color:#fff;background:#03a9f4}.qor-datepicker table.qor-picker-days tr>th{padding:8px;font-weight:700;text-align:center}.qor-datepicker table.qor-picker-days{min-height:251px;margin:0}.qor-datepicker .qor-picker-time{position:absolute;width:30px;height:30px;font-size:14px;font-weight:500;text-align:center!important;cursor:pointer;border-radius:50%}.qor-datepicker .qor-picker-time>a{display:block;width:30px;height:30px;line-height:30px;color:rgba(0,0,0,.54);text-decoration:none;border-radius:50%!important}.qor-datepicker .qor-picker-time>a.qor-select-hour.selected{color:#fff;background:#03a9f4}.qor-datepicker .qor-picker-time>a.qor-select-hour.disabled,.qor-datepicker .qor-picker-time>a.qor-select-minute.disabled{color:#757575}.qor-datepicker .qor-picker-time>a.qor-select-minute.selected{color:#fff;background:#03a9f4}.qor-datepicker .p10>a{color:#fff;text-decoration:none}.qor-datepicker .p10{display:inline-block;width:10%}.qor-datepicker .p20{display:inline-block;width:20%}.qor-datepicker .p60{display:inline-block;width:60%}.qor-datepicker .p80{display:inline-block;width:80%}.qor-datepicker .qor-picker-month{display:none}.qor-datepicker .qor-meridien-am,.qor-datepicker .qor-meridien-pm{position:relative;top:10px;padding:10px 8px;font-size:12px;font-weight:500;color:#212121;text-decoration:none;background:#eee;border-radius:100%!important}.qor-datepicker .qor-actual-meridien a.selected{color:#fff;background:#03a9f4}.qor-datepicker .qor-picker-clock{position:relative;height:280px;margin-top:24px;background:#eee;border-radius:100%!important}.qor-datepicker .qor-clock-center{position:absolute;top:50%;left:50%;z-index:50;width:15px;height:15px;margin-top:-7px;margin-left:-7px;background:#757575;border-radius:50%}.qor-dialog,.qor-modal{top:0;position:fixed;left:0}.qor-datepicker .qor-hand,.qor-datepicker .qor-hour-hand{position:absolute;z-index:1;width:4px;margin-left:-2px;background:#bdbdbd;-webkit-transform:rotate(0);transform:rotate(0);-webkit-transform-origin:bottom;transform-origin:bottom}.qor-datepicker .qor-hour-hand{left:141px;height:80px;margin-top:62px}.qor-datepicker .qor-minute-hand{left:141px;width:2px;height:100px;margin-top:42px;margin-left:-1px}.qor-datepicker .qor-hand.on{background:#03a9f4}.qor-datepicker .qor-datepicker__buttons{padding:8px}.qor-datepicker .qor-datepicker__buttons:after,.qor-datepicker .qor-datepicker__buttons:before{display:table;content:" "}.qor-modal,.qor-table .is-hidden{display:none}.qor-datepicker .qor-picker-time-1{margin-top:0;margin-left:126px}.qor-datepicker .qor-picker-time-2{margin-top:20px;margin-left:191px}.qor-datepicker .qor-picker-time-3{margin-top:68px;margin-left:235px}.qor-datepicker .qor-picker-time-4{margin-top:125px;margin-left:248px}.qor-datepicker .qor-picker-time-5{margin-top:186px;margin-left:232px}.qor-datepicker .qor-picker-time-6{margin-top:230px;margin-left:191px}.qor-datepicker .qor-picker-time-7{margin-top:248px;margin-left:125px}.qor-datepicker .qor-picker-time-8{margin-top:230px;margin-left:64px}.qor-datepicker .qor-picker-time-9{margin-top:186px;margin-left:18px}.qor-datepicker .qor-picker-time-10{margin-top:125px;margin-left:2px}.qor-datepicker .qor-picker-time-11{margin-top:68px;margin-left:20px}.qor-datepicker .qor-picker-time-12{margin-top:20px;margin-left:63px}.qor-table .is-fixed{position:fixed;top:0;z-index:990;height:48px;padding-bottom:0;background-color:#fff;box-shadow:0 4px 8px -1px rgba(0,0,0,.24)}.qor-table .is-fixed th{height:48px;background-color:#f5f5f5}.qor-modal{right:0;bottom:0;z-index:1010;overflow:hidden;-webkit-overflow-scrolling:touch;background-color:rgba(0,0,0,.26);outline:0}.qor-modal .mdl-card{display:block;width:auto;min-height:0;margin:16px}.qor-modal .mdl-card .mdl-card__supporting-text{width:auto}.qor-modal .mdl-card .mdl-card__actions:after,.qor-modal .mdl-card .mdl-card__actions:before{display:table;content:" "}@media screen and (min-width:1024px){.qor-modal .mdl-card{max-width:640px;margin:32px auto}}.qor-modal.fade .mdl-card{-webkit-transition:-webkit-transform .3s ease-out;transition:transform .3s ease-out;-webkit-transform:translate(0,-25%);transform:translate(0,-25%)}.qor-modal.in .mdl-card{-webkit-transform:translate(0,0);transform:translate(0,0)}.qor-modal-open{overflow:hidden}.qor-modal-open .qor-modal{overflow-x:hidden;overflow-y:auto}.qor-dialog{right:0;bottom:0;z-index:9999;background-color:rgba(0,0,0,.54)}.qor-dialog .qor-dialog-content{position:absolute;top:100px;right:0;left:0;width:50%;padding:24px 48px;margin:auto;background-color:#fff;border-radius:2px;box-shadow:0 4px 5px 0 rgba(0,0,0,.14),0 1px 10px 0 rgba(0,0,0,.12),0 2px 4px -1px rgba(0,0,0,.2)}.qor-dialog .qor-dialog-content .mdl-textfield{width:100%}.qor-cropper__toggle--redactor{position:absolute;top:50%;left:50%;z-index:5;display:none;padding:7px 10px;margin-top:-11px;margin-left:1px;font-size:11px;line-height:1;color:#fff;cursor:pointer;background-color:#000}.qor-cropper__toggle--redactor~#redactor-image-editter{right:50%;left:auto;margin-left:0!important}#redactor-image-box .qor-cropper__toggle--redactor{display:block}.qor-selector{position:relative;display:inline-block;vertical-align:middle}.qor-selector.open>.qor-selector-menu{display:block}.qor-selector.right-aligned>.qor-selector-menu{right:0;left:auto}.qor-selector-toggle{position:relative;display:block;height:28px;padding-left:8px;font-size:14px;line-height:28px;color:rgba(0,0,0,.54);cursor:pointer;background-color:#fff;border:2px solid rgba(0,0,0,.12);border-radius:2px}.qor-selector-toggle:focus,.qor-selector-toggle:hover{color:rgba(0,0,0,.54);text-decoration:none}.qor-selector-toggle.active{padding-right:0;color:rgba(0,0,0,.87);border-color:#03a9f4}.qor-selector-toggle>.material-icons{width:28px;height:28px;font-size:16px;line-height:28px;text-align:center;vertical-align:top}.qor-selector-toggle>.qor-selector-clear{display:none}.qor-selector-toggle.clearable>.qor-selector-clear{display:inline-block;width:30px;padding-left:2px;color:#fff;background-color:#03a9f4}.qor-selector-menu{position:absolute;top:0;left:0;z-index:1;display:none;min-width:128px;max-height:480px;padding:8px 0;margin:0;overflow:auto;font-size:14px;text-align:left;list-style:none;background-color:#fff;box-shadow:0 2px 2px 0 rgba(0,0,0,.14),0 3px 1px -2px rgba(0,0,0,.2),0 1px 5px 0 rgba(0,0,0,.12)}.qor-slideout,.qor-slideout-open{overflow:hidden}.qor-selector-menu>li{display:block;height:48px;padding:0 16px;font-weight:400;line-height:48px;color:rgba(0,0,0,.87);white-space:nowrap;cursor:pointer}.qor-selector-menu>.selected,.qor-selector-menu>.selected:focus,.qor-selector-menu>.selected:hover,.qor-selector-menu>li:focus,.qor-selector-menu>li:hover{background-color:#eee}.qor-selector-menu>.disabled,.qor-selector-menu>.disabled:focus,.qor-selector-menu>.disabled:hover{color:rgba(0,0,0,.26);cursor:auto;background-color:transparent}.qor-slideout{position:fixed;top:0;right:0;bottom:0;z-index:1000;display:none;overflow-y:auto;background-color:#fff;box-shadow:0 16px 24px 2px rgba(0,0,0,.14),0 6px 30px 5px rgba(0,0,0,.12),0 8px 10px -5px rgba(0,0,0,.2)}.qor-slideout.is-shown{display:block;width:0;-webkit-transition:width .3s ease;transition:width .3s ease}.qor-slideout.is-slided{width:100%}@media (min-width:1024px){.qor-slideout.is-slided{width:50%}}.qor-slideout .qor-error{margin-right:0;margin-left:0;box-shadow:none}.qor-slideout__header{position:relative;height:64px;padding:0 24px;background-color:#03a9f4}.qor-slideout__title{margin-top:0;margin-bottom:0;font-size:24px;font-weight:500;line-height:64px;color:#fff}.qor-slideout__close{position:absolute!important;top:16px;right:16px;color:#fff}.qor-slideout__body{padding:16px 24px}.qor-slideout__body .qor-action-alert{margin:56px 0 0}.qor-slideout__body .qor-action-bulk-buttons{display:none!important}.qor-slideout__body .qor-action-forms{display:block!important;margin-top:0}.qor-slideout__body .qor-action-forms .qor-form__actions{margin-top:0}.qor-slideout__body .qor-page__header{position:static;width:calc(100% + 48px);margin:-16px -24px 32px}.qor-slideout__body .qor-page__header+.qor-page__body{padding-top:0}.qor-slideout__body .qor-page__header:empty{display:none}.qor-slideout .qor-page__body .qor-form-container{padding:0;margin:20px 0;box-shadow:none}.qor-global-search--container .qor-table{margin:0}.qor-global-search--container .mdl-spinner{position:absolute;right:0;left:0;z-index:901;margin:48px auto}.qor-global-search--container .qor-page__header-tabbar .mdl-layout__tab-bar{float:left;width:calc(100% - 260px)}.qor-global-search--container .qor-page__header-tabbar .mdl-layout__tab-bar li{cursor:pointer}.qor-global-search--container .qor-global-search{z-index:1;float:right;margin-right:32px;color:#fff}.qor-global-search--container .mdl-button.mdl-button--colored{color:#fff}[qor-icon-name] .qor-global-search--show{padding:16px 40px;margin-top:-8px;margin-bottom:8px;font-weight:500;cursor:pointer;border-bottom:1px solid rgba(0,0,0,.12)}[qor-icon-name] .qor-global-search--show:focus,[qor-icon-name] .qor-global-search--show:hover{text-decoration:none;background-color:rgba(0,0,0,.12)}[qor-icon-name] .qor-global-search--show.active,[qor-icon-name] .qor-global-search--show.active:focus,[qor-icon-name] .qor-global-search--show.active:hover{color:#03a9f4;cursor:pointer}[qor-icon-name] .qor-global-search--show::before{top:14px}
->>>>>>> cc1cfe47
+/**
+ * Copyright 2015 Google Inc. All Rights Reserved.
+ *
+ * Licensed under the Apache License, Version 2.0 (the "License");
+ * you may not use this file except in compliance with the License.
+ * You may obtain a copy of the License at
+ *
+ *      http://www.apache.org/licenses/LICENSE-2.0
+ *
+ * Unless required by applicable law or agreed to in writing, software
+ * distributed under the License is distributed on an "AS IS" BASIS,
+ * WITHOUT WARRANTIES OR CONDITIONS OF ANY KIND, either express or implied.
+ * See the License for the specific language governing permissions and
+ * limitations under the License.
+ */
+/*------------------------------------*    $CONTENTS
+\*------------------------------------*/
+/**
+ * STYLE GUIDE VARIABLES------------------Declarations of Sass variables
+ * -----Typography
+ * -----Colors
+ * -----Textfield
+ * -----Switch
+ * -----Spinner
+ * -----Radio
+ * -----Menu
+ * -----List
+ * -----Layout
+ * -----Icon toggles
+ * -----Footer
+ * -----Column
+ * -----Checkbox
+ * -----Card
+ * -----Button
+ * -----Animation
+ * -----Progress
+ * -----Badge
+ * -----Shadows
+ * -----Grid
+ * -----Data table
+ * -----Dialog
+ * -----Snackbar
+ *
+ * Even though all variables have the `!default` directive, most of them
+ * should not be changed as they are dependent one another. This can cause
+ * visual distortions (like alignment issues) that are hard to track down
+ * and fix.
+ */
+/* ==========  TYPOGRAPHY  ========== */
+/* We're splitting fonts into "preferred" and "performance" in order to optimize
+   page loading. For important text, such as the body, we want it to load
+   immediately and not wait for the web font load, whereas for other sections,
+   such as headers and titles, we're OK with things taking a bit longer to load.
+   We do have some optional classes and parameters in the mixins, in case you
+   definitely want to make sure you're using the preferred font and don't mind
+   the performance hit.
+   We should be able to improve on this once CSS Font Loading L3 becomes more
+   widely available.
+*/
+/* ==========  COLORS  ========== */
+/**
+*
+* Material design color palettes.
+* @see http://www.google.com/design/spec/style/color.html
+*
+**/
+/**
+ * Copyright 2015 Google Inc. All Rights Reserved.
+ *
+ * Licensed under the Apache License, Version 2.0 (the "License");
+ * you may not use this file except in compliance with the License.
+ * You may obtain a copy of the License at
+ *
+ *      http://www.apache.org/licenses/LICENSE-2.0
+ *
+ * Unless required by applicable law or agreed to in writing, software
+ * distributed under the License is distributed on an "AS IS" BASIS,
+ * WITHOUT WARRANTIES OR CONDITIONS OF ANY KIND, either express or implied.
+ * See the License for the specific language governing permissions and
+ * limitations under the License.
+ */
+/* ==========  Color Palettes  ========== */
+/* colors.scss */
+/**
+ * Copyright 2015 Google Inc. All Rights Reserved.
+ *
+ * Licensed under the Apache License, Version 2.0 (the "License");
+ * you may not use this file except in compliance with the License.
+ * You may obtain a copy of the License at
+ *
+ *      http://www.apache.org/licenses/LICENSE-2.0
+ *
+ * Unless required by applicable law or agreed to in writing, software
+ * distributed under the License is distributed on an "AS IS" BASIS,
+ * WITHOUT WARRANTIES OR CONDITIONS OF ANY KIND, either express or implied.
+ * See the License for the specific language governing permissions and
+ * limitations under the License.
+ */
+/* ==========  IMAGES  ========== */
+/* ==========  Color & Themes  ========== */
+/* ==========  Typography  ========== */
+/* ==========  Components  ========== */
+/* ==========  Standard Buttons  ========== */
+/* ==========  Icon Toggles  ========== */
+/* ==========  Radio Buttons  ========== */
+/* ==========  Ripple effect  ========== */
+/* ==========  Layout  ========== */
+/* ==========  Content Tabs  ========== */
+/* ==========  Checkboxes  ========== */
+/* ==========  Switches  ========== */
+/* ==========  Spinner  ========== */
+/* ==========  Text fields  ========== */
+/* ==========  Card  ========== */
+/* ==========  Sliders ========== */
+/* ========== Progress ========== */
+/* ==========  List ========== */
+/* ==========  Item ========== */
+/* ==========  Dropdown menu ========== */
+/* ==========  Tooltips  ========== */
+/* ==========  Footer  ========== */
+/* TEXTFIELD */
+/* SWITCH */
+/* SPINNER */
+/* RADIO */
+/* MENU */
+/* LIST */
+/* LAYOUT */
+/* ICON TOGGLE */
+/* FOOTER */
+/*mega-footer*/
+/*mini-footer*/
+/* CHECKBOX */
+/* CARD */
+/* Card dimensions */
+/* Cover image */
+/* BUTTON */
+/**
+ *
+ * Dimensions
+ *
+ */
+/* ANIMATION */
+/* PROGRESS */
+/* BADGE */
+/* SHADOWS */
+/* GRID */
+/* DATA TABLE */
+/* DIALOG */
+/* SNACKBAR */
+/* TOOLTIP */
+/**
+ * Copyright 2015 Google Inc. All Rights Reserved.
+ *
+ * Licensed under the Apache License, Version 2.0 (the "License");
+ * you may not use this file except in compliance with the License.
+ * You may obtain a copy of the License at
+ *
+ *      http://www.apache.org/licenses/LICENSE-2.0
+ *
+ * Unless required by applicable law or agreed to in writing, software
+ * distributed under the License is distributed on an "AS IS" BASIS,
+ * WITHOUT WARRANTIES OR CONDITIONS OF ANY KIND, either express or implied.
+ * See the License for the specific language governing permissions and
+ * limitations under the License.
+ */
+/* Typography */
+/* Shadows */
+/* Animations */
+/* Dialog */
+.chosen-container-single .chosen-search input[type="text"] {
+  padding-left: 24px;
+  background-image: url("data:image/png;base64,iVBORw0KGgoAAAANSUhEUgAAAA4AAAAOCAYAAAAfSC3RAAAABHNCSVQICAgIfAhkiAAAAAlwSFlzAAALEgAACxIB0t1+/AAAABx0RVh0U29mdHdhcmUAQWRvYmUgRmlyZXdvcmtzIENTNui8sowAAAESSURBVCiRnZLNqoJAGEBPdUG3IYpteoABo42tewHfVrBXiHYJs05cKAlKKxWEr0XYvXMtiM5uPubw/c5ERPiCn7+PLMtI05SqqgBwXZfNZsN6vZ6IszHj6XSirmuUUvi+D0BRFGitcRyHMAxNU0QkyzJJkkS6rpP/dF0nh8NBLpeLEZ8DnM9nlFJYljUpybIslFKkaWrE5wBVVbFard4Owvf9Z9+G+A1zeEyvLMu3n8qyxHXdqRgEAVpr+r6fSH3fo7UmCAIj/nIdY7/jOoZhYLFYsN/vsW3bFOH3AK7XKwCe5z2ryfOc5XJJFEXYtm2K72jbljiOaZqG7XbLbrd7HMAntG0rx+NRbrebiIh8lPEVdxFj3huq3HlkAAAAAElFTkSuQmCC") !important;
+  background-position: 5px 50% !important;
+  background-size: auto auto !important;
+  background-repeat: no-repeat !important; }
+
+.chosen-container-single .chosen-default {
+  color: rgba(0,0,0, 0.54);
+  border: 2px solid rgba(0,0,0,0.12) !important; }
+
+.chosen-container .chosen-results {
+  margin: 0;
+  padding: 0; }
+  .chosen-container .chosen-results li {
+    height: 48px;
+    line-height: 48px;
+    padding: 0 16px; }
+    .chosen-container .chosen-results li.result-selected {
+      display: none; }
+    .chosen-container .chosen-results li.highlighted {
+      background-color: #eee !important;
+      background-image: none !important;
+      background-size: auto auto !important;
+      color: rgba(0,0,0, 0.87); }
+
+.chosen-container .chosen-single {
+  background: rgb(255,255,255);
+  border: 2px solid rgb(3,169,244);
+  border-radius: 2px;
+  box-shadow: none;
+  height: 32px;
+  line-height: 32px; }
+  .chosen-container .chosen-single span {
+    line-height: 30px; }
+  .chosen-container .chosen-single abbr {
+    top: 0;
+    right: 0;
+    width: 32px;
+    height: 32px;
+    background-color: rgb(3,169,244) !important;
+    background-image: none !important;
+    background-size: auto auto !important; }
+    .chosen-container .chosen-single abbr::after {
+      content: "\E14C";
+      font-family: "Material Icons";
+      color: rgb(255,255,255);
+      position: absolute;
+      top: 6px;
+      right: -8px;
+      font-weight: normal;
+      font-style: normal;
+      font-size: 16px;
+      display: block;
+      width: 32px;
+      height: 32px;
+      line-height: 1;
+      text-transform: none;
+      letter-spacing: normal;
+      word-wrap: normal;
+      word-break: normal; }
+    .chosen-container .chosen-single abbr + div {
+      display: none; }
+  .chosen-container .chosen-single div {
+    top: 3px; }
+
+.chosen-container-active .chosen-single {
+  border: 2px solid rgb(3,169,244); }
+
+.chosen-container-active.chosen-with-drop .chosen-single {
+  border: 2px solid rgb(3,169,244);
+  background: rgb(255,255,255); }
+
+.chosen-container .chosen-choices {
+  border-color: #ccc;
+  min-height: 32px;
+  background: rgb(255,255,255); }
+
+.chosen-container-active .chosen-choices {
+  border: 2px solid rgb(3,169,244);
+  box-shadow: none; }
+
+.chosen-container-active .chosen-drop {
+  border: 0;
+  margin-top: 0;
+  box-shadow: 0 2px 2px 0 rgba(0, 0, 0, 0.14), 0 3px 1px -2px rgba(0, 0, 0, 0.2), 0 1px 5px 0 rgba(0, 0, 0, 0.12); }
+
+.chosen-container-multi.chosen-default .chosen-choices {
+  border: 2px solid rgba(0,0,0,0.12) !important; }
+
+.chosen-container-multi .chosen-results li.result-selected {
+  color: rgba(0,0,0, 0.12);
+  display: none; }
+
+.chosen-container-multi .chosen-choices {
+  border: 2px solid rgb(3,169,244); }
+  .chosen-container-multi .chosen-choices li.search-choice {
+    padding: 3px 20px 4px 5px;
+    background-image: none;
+    background-color: rgba(0,0,0, 0.08);
+    box-shadow: none;
+    color: rgba(0,0,0, 0.87);
+    border-color: rgba(0,0,0, 0.12);
+    border-radius: 2px; }
+
+.qor-cropper__canvas {
+  position: relative;
+  width: 100%;
+  margin-left: auto;
+  margin-right: auto;
+  overflow: hidden; }
+
+.qor-cropper__toggle {
+  display: block;
+  position: absolute;
+  top: 0;
+  right: 0;
+  bottom: 0;
+  left: 0;
+  z-index: 1;
+  background-color: #888;
+  background-color: rgba(0,0,0, 0.75);
+  opacity: 0;
+  text-align: center; }
+  .qor-cropper__toggle > div {
+    display: inline-block;
+    width: 48px;
+    height: 48px;
+    margin-top: 62px;
+    cursor: pointer; }
+    .qor-cropper__toggle > div:hover i {
+      color: rgb(3,169,244); }
+    .qor-cropper__toggle > div i {
+      color: #fff; }
+  .qor-cropper__toggle:hover {
+    opacity: 1; }
+
+.qor-cropper__wrapper {
+  margin: -16px; }
+  .qor-cropper__wrapper > img {
+    max-width: 100%; }
+
+.qor-cropper__options {
+  display: none;
+  margin-top: 32px; }
+  .qor-cropper__options:before, .qor-cropper__options:after {
+    content: " ";
+    display: table; }
+  .qor-cropper__options:after {
+    clear: both; }
+  .qor-cropper__options > p {
+    float: left;
+    margin-right: 16px;
+    margin-bottom: 0; }
+  .qor-cropper__options > ul {
+    float: left;
+    margin-top: 0;
+    margin-bottom: 0;
+    padding-left: 0;
+    list-style: none;
+    overflow: hidden; }
+    .qor-cropper__options > ul > li {
+      float: left;
+      margin-right: 16px; }
+      .qor-cropper__options > ul > li > label > input {
+        margin-right: 2px; }
+      .qor-cropper__options > ul > li > label > span {
+        display: inline-block; }
+        .qor-cropper__options > ul > li > label > span:first-letter {
+          text-transform: uppercase; }
+        .qor-cropper__options > ul > li > label > span > small {
+          margin-left: 4px;
+          color: rgba(0,0,0, 0.26); }
+
+.qor-datepicker {
+  position: fixed;
+  top: 0;
+  left: 0;
+  right: 0;
+  bottom: 0;
+  background: rgba(0, 0, 0, 0.4);
+  z-index: 2000; }
+  .qor-datepicker.hidden, .qor-datepicker .hidden {
+    display: none; }
+  .qor-datepicker .invisible {
+    visibility: hidden; }
+  .qor-datepicker .left {
+    float: left; }
+  .qor-datepicker .right {
+    float: right; }
+  .qor-datepicker .center {
+    text-align: center; }
+  .qor-datepicker > .qor-datepicker__content {
+    background: #fff;
+    max-width: 312px;
+    box-shadow: 0 2px 2px 0 rgba(0, 0, 0, 0.14), 0 3px 1px -2px rgba(0, 0, 0, 0.2), 0 1px 5px 0 rgba(0, 0, 0, 0.12);
+    position: relative;
+    left: 50%;
+    border-radius: 2px; }
+    .qor-datepicker > .qor-datepicker__content:before, .qor-datepicker > .qor-datepicker__content:after {
+      content: " ";
+      display: table; }
+    .qor-datepicker > .qor-datepicker__content:after {
+      clear: both; }
+    .qor-datepicker > .qor-datepicker__content > .qor-date-view > .qor-header {
+      background: rgb(3,169,244);
+      color: #fff;
+      text-align: center;
+      padding: 8px; }
+  .qor-datepicker .qor-date, .qor-datepicker .qor-time {
+    background: rgb(3,169,244);
+    text-align: center;
+    color: #fff;
+    padding: 8px 0; }
+  .qor-datepicker .qor-date > div:before, .qor-datepicker .qor-date > div:after {
+    content: " ";
+    display: table; }
+  .qor-datepicker .qor-date > div:after {
+    clear: both; }
+  .qor-datepicker .qor-date > div:first-child {
+    margin-bottom: 16px; }
+  .qor-datepicker .qor-actual-num, .qor-datepicker .qor-actual-month {
+    font-size: 20px; }
+  .qor-datepicker .qor-actual-maxtime {
+    font-size: 20px; }
+  .qor-datepicker .qor-actual-year {
+    font-size: 16px; }
+  .qor-datepicker .qor-picker {
+    padding: 16px;
+    text-align: center; }
+  .qor-datepicker .qor-picker-month, .qor-datepicker .qor-actual-time {
+    font-weight: 500;
+    text-align: center; }
+  .qor-datepicker .qor-actual-time {
+    font-size: 20px;
+    padding-top: 10px; }
+  .qor-datepicker .qor-close {
+    position: absolute;
+    top: 8px;
+    right: 8px; }
+    .qor-datepicker .qor-close > a {
+      color: #fff; }
+      .qor-datepicker .qor-close > a > i {
+        font-size: 18px; }
+  .qor-datepicker table {
+    width: 100%;
+    color: rgba(0,0,0, 0.54); }
+    .qor-datepicker table.qor-picker-days, .qor-datepicker table.qor-picker-days tr, .qor-datepicker table.qor-picker-days tr > td {
+      border: none; }
+    .qor-datepicker table.qor-picker-days tr > td {
+      font-weight: 400;
+      font-size: 14px;
+      text-align: center; }
+      .qor-datepicker table.qor-picker-days tr > td > a {
+        color: rgba(0,0,0, 0.54);
+        text-decoration: none;
+        border-radius: 100% !important;
+        display: block;
+        padding: 8px; }
+        .qor-datepicker table.qor-picker-days tr > td > a:hover {
+          background-color: #eee; }
+        .qor-datepicker table.qor-picker-days tr > td > a.selected {
+          background: rgb(3,169,244);
+          color: #fff; }
+    .qor-datepicker table.qor-picker-days tr > th {
+      text-align: center;
+      font-weight: 700;
+      padding: 8px; }
+    .qor-datepicker table.qor-picker-days {
+      margin: 0;
+      min-height: 251px; }
+  .qor-datepicker .qor-picker-time {
+    position: absolute;
+    width: 30px;
+    height: 30px;
+    font-size: 14px;
+    border-radius: 50%;
+    cursor: pointer;
+    font-weight: 500;
+    text-align: center !important; }
+    .qor-datepicker .qor-picker-time > a {
+      color: rgba(0,0,0, 0.54);
+      text-decoration: none;
+      border-radius: 50% !important;
+      display: block;
+      width: 30px;
+      height: 30px;
+      line-height: 30px; }
+      .qor-datepicker .qor-picker-time > a.qor-select-hour.selected {
+        background: rgb(3,169,244);
+        color: #fff; }
+      .qor-datepicker .qor-picker-time > a.qor-select-hour.disabled, .qor-datepicker .qor-picker-time > a.qor-select-minute.disabled {
+        color: #757575; }
+      .qor-datepicker .qor-picker-time > a.qor-select-minute.selected {
+        background: rgb(3,169,244);
+        color: #fff; }
+  .qor-datepicker .p10 > a {
+    color: #fff;
+    text-decoration: none; }
+  .qor-datepicker .p10 {
+    width: 10%;
+    display: inline-block; }
+  .qor-datepicker .p20 {
+    width: 20%;
+    display: inline-block; }
+  .qor-datepicker .p60 {
+    width: 60%;
+    display: inline-block; }
+  .qor-datepicker .p80 {
+    width: 80%;
+    display: inline-block; }
+  .qor-datepicker .qor-picker-month {
+    display: none; }
+  .qor-datepicker .qor-meridien-am, .qor-datepicker .qor-meridien-pm {
+    position: relative;
+    top: 10px;
+    color: #212121;
+    font-weight: 500;
+    padding: 10px 8px;
+    border-radius: 100% !important;
+    text-decoration: none;
+    background: #eee;
+    font-size: 12px; }
+  .qor-datepicker .qor-actual-meridien a.selected {
+    background: rgb(3,169,244);
+    color: #fff; }
+  .qor-datepicker .qor-picker-clock {
+    margin-top: 24px;
+    border-radius: 100% !important;
+    background: #eee;
+    height: 280px;
+    position: relative; }
+  .qor-datepicker .qor-clock-center {
+    width: 15px;
+    height: 15px;
+    background: #757575;
+    border-radius: 50%;
+    position: absolute;
+    z-index: 50;
+    left: 50%;
+    margin-left: -7px;
+    top: 50%;
+    margin-top: -7px; }
+  .qor-datepicker .qor-hand, .qor-datepicker .qor-hour-hand {
+    position: absolute;
+    width: 4px;
+    margin-left: -2px;
+    background: #BDBDBD;
+    -moz-transform: rotate(0deg);
+    -ms-transform: rotate(0deg);
+    -webkit-transform: rotate(0deg);
+    transform: rotate(0deg);
+    -moz-transform-origin: bottom;
+    -ms-transform-origin: bottom;
+    -webkit-transform-origin: bottom;
+    transform-origin: bottom;
+    z-index: 1; }
+  .qor-datepicker .qor-hour-hand {
+    height: 80px;
+    left: 141px;
+    margin-top: 62px; }
+  .qor-datepicker .qor-minute-hand {
+    width: 2px;
+    margin-left: -1px;
+    height: 100px;
+    left: 141px;
+    margin-top: 42px; }
+  .qor-datepicker .qor-hand.on {
+    background: rgb(3,169,244); }
+  .qor-datepicker .qor-datepicker__buttons {
+    padding: 8px; }
+    .qor-datepicker .qor-datepicker__buttons:before, .qor-datepicker .qor-datepicker__buttons:after {
+      content: " ";
+      display: table; }
+    .qor-datepicker .qor-datepicker__buttons:after {
+      clear: both; }
+    .qor-datepicker .qor-datepicker__buttons button {
+      float: right; }
+  .qor-datepicker .qor-picker-time-1 {
+    margin-left: 126px;
+    margin-top: 0; }
+  .qor-datepicker .qor-picker-time-2 {
+    margin-left: 191px;
+    margin-top: 20px; }
+  .qor-datepicker .qor-picker-time-3 {
+    margin-left: 235px;
+    margin-top: 68px; }
+  .qor-datepicker .qor-picker-time-4 {
+    margin-left: 248px;
+    margin-top: 125px; }
+  .qor-datepicker .qor-picker-time-5 {
+    margin-left: 232px;
+    margin-top: 186px; }
+  .qor-datepicker .qor-picker-time-6 {
+    margin-left: 191px;
+    margin-top: 230px; }
+  .qor-datepicker .qor-picker-time-7 {
+    margin-left: 125px;
+    margin-top: 248px; }
+  .qor-datepicker .qor-picker-time-8 {
+    margin-left: 64px;
+    margin-top: 230px; }
+  .qor-datepicker .qor-picker-time-9 {
+    margin-left: 18px;
+    margin-top: 186px; }
+  .qor-datepicker .qor-picker-time-10 {
+    margin-left: 2px;
+    margin-top: 125px; }
+  .qor-datepicker .qor-picker-time-11 {
+    margin-left: 20px;
+    margin-top: 68px; }
+  .qor-datepicker .qor-picker-time-12 {
+    margin-left: 63px;
+    margin-top: 20px; }
+
+.qor-table .is-fixed {
+  position: fixed;
+  top: 0;
+  z-index: 990;
+  height: 48px;
+  padding-bottom: 0;
+  background-color: #fff;
+  box-shadow: 0 4px 8px -1px rgba(0,0,0, 0.24); }
+  .qor-table .is-fixed th {
+    height: 48px;
+    background-color: #f5f5f5; }
+
+.qor-table .is-hidden {
+  display: none; }
+
+.qor-modal {
+  display: none;
+  overflow: hidden;
+  position: fixed;
+  top: 0;
+  right: 0;
+  bottom: 0;
+  left: 0;
+  z-index: 1010;
+  background-color: rgba(0,0,0, 0.26);
+  outline: 0;
+  -webkit-overflow-scrolling: touch; }
+  .qor-modal .mdl-card {
+    display: block;
+    width: auto;
+    min-height: 0;
+    margin: 16px; }
+    .qor-modal .mdl-card .mdl-card__supporting-text {
+      width: auto; }
+    .qor-modal .mdl-card .mdl-card__actions:before, .qor-modal .mdl-card .mdl-card__actions:after {
+      content: " ";
+      display: table; }
+    .qor-modal .mdl-card .mdl-card__actions:after {
+      clear: both; }
+    .qor-modal .mdl-card .mdl-card__actions > .mdl-button {
+      float: right; }
+  @media screen and (min-width: 1024px) {
+    .qor-modal .mdl-card {
+      max-width: 640px;
+      margin: 32px auto; } }
+  .qor-modal.fade .mdl-card {
+    transform: translate(0, -25%);
+    transition: transform 0.3s ease-out; }
+  .qor-modal.in .mdl-card {
+    transform: translate(0, 0); }
+
+.qor-modal-open {
+  overflow: hidden; }
+  .qor-modal-open .qor-modal {
+    overflow-x: hidden;
+    overflow-y: auto; }
+
+.qor-dialog {
+  position: fixed;
+  z-index: 9999;
+  top: 0;
+  left: 0;
+  right: 0;
+  bottom: 0;
+  background-color: rgba(0,0,0, 0.54); }
+  .qor-dialog .qor-dialog-content {
+    position: absolute;
+    width: 50%;
+    top: 100px;
+    left: 0;
+    right: 0;
+    margin: auto;
+    background-color: rgb(255,255,255);
+    padding: 24px 48px;
+    box-shadow: 0 4px 5px 0 rgba(0, 0, 0, 0.14), 0 1px 10px 0 rgba(0, 0, 0, 0.12), 0 2px 4px -1px rgba(0, 0, 0, 0.2);
+    border-radius: 2px; }
+    .qor-dialog .qor-dialog-content .mdl-textfield {
+      width: 100%; }
+
+.qor-cropper__toggle--redactor {
+  display: none;
+  position: absolute;
+  z-index: 5;
+  top: 50%;
+  left: 50%;
+  margin-top: -11px;
+  margin-left: 1px;
+  padding: 7px 10px;
+  background-color: #000;
+  font-size: 11px;
+  line-height: 1;
+  color: #fff;
+  cursor: pointer; }
+  .qor-cropper__toggle--redactor ~ #redactor-image-editter {
+    left: auto;
+    right: 50%;
+    margin-left: 0 !important; }
+  #redactor-image-box .qor-cropper__toggle--redactor {
+    display: block; }
+
+.qor-selector {
+  position: relative;
+  display: inline-block;
+  vertical-align: middle; }
+  .qor-selector.open > .qor-selector-menu {
+    display: block; }
+  .qor-selector.right-aligned > .qor-selector-menu {
+    right: 0;
+    left: auto; }
+
+.qor-selector-toggle {
+  position: relative;
+  display: block;
+  height: 28px;
+  padding-left: 8px;
+  font-size: 14px;
+  line-height: 28px;
+  color: rgba(0,0,0, 0.54);
+  background-color: #fff;
+  border: 2px solid rgba(0,0,0, 0.12);
+  border-radius: 2px;
+  cursor: pointer; }
+  .qor-selector-toggle:hover, .qor-selector-toggle:focus {
+    text-decoration: none;
+    color: rgba(0,0,0, 0.54); }
+  .qor-selector-toggle.active {
+    padding-right: 0;
+    color: rgba(0,0,0, 0.87);
+    border-color: rgb(3,169,244); }
+  .qor-selector-toggle > .material-icons {
+    width: 28px;
+    height: 28px;
+    font-size: 16px;
+    line-height: 28px;
+    text-align: center;
+    vertical-align: top; }
+  .qor-selector-toggle > .qor-selector-clear {
+    display: none; }
+  .qor-selector-toggle.clearable > .qor-selector-clear {
+    display: inline-block;
+    width: 30px;
+    padding-left: 2px;
+    background-color: rgb(3,169,244);
+    color: #fff; }
+
+.qor-selector-menu {
+  position: absolute;
+  top: 0;
+  left: 0;
+  z-index: 1;
+  display: none;
+  min-width: 128px;
+  max-height: 480px;
+  padding: 8px 0;
+  margin: 0;
+  list-style: none;
+  font-size: 14px;
+  text-align: left;
+  background-color: #fff;
+  box-shadow: 0 2px 2px 0 rgba(0, 0, 0, 0.14), 0 3px 1px -2px rgba(0, 0, 0, 0.2), 0 1px 5px 0 rgba(0, 0, 0, 0.12);
+  overflow: auto; }
+  .qor-selector-menu > li {
+    display: block;
+    height: 48px;
+    padding: 0 16px;
+    color: rgba(0,0,0, 0.87);
+    font-weight: normal;
+    line-height: 48px;
+    white-space: nowrap;
+    cursor: pointer; }
+    .qor-selector-menu > li:hover, .qor-selector-menu > li:focus {
+      background-color: #eee; }
+  .qor-selector-menu > .selected, .qor-selector-menu > .selected:hover, .qor-selector-menu > .selected:focus {
+    background-color: #eee; }
+  .qor-selector-menu > .disabled, .qor-selector-menu > .disabled:hover, .qor-selector-menu > .disabled:focus {
+    color: rgba(0,0,0, 0.26);
+    background-color: transparent;
+    cursor: auto; }
+
+.qor-slideout-open {
+  overflow: hidden; }
+
+.qor-slideout {
+  position: fixed;
+  top: 0;
+  right: 0;
+  bottom: 0;
+  z-index: 1000;
+  display: none;
+  background-color: #fff;
+  overflow: hidden;
+  overflow-y: auto;
+  box-shadow: 0 16px 24px 2px rgba(0, 0, 0, 0.14), 0 6px 30px 5px rgba(0, 0, 0, 0.12), 0 8px 10px -5px rgba(0, 0, 0, 0.2); }
+  .qor-slideout.is-shown {
+    display: block;
+    width: 0;
+    transition: width 0.3s ease; }
+  .qor-slideout.is-slided {
+    width: 100%; }
+    @media (min-width: 1024px) {
+      .qor-slideout.is-slided {
+        width: 50%; } }
+  .qor-slideout .qor-error {
+    margin-right: 0;
+    margin-left: 0;
+    box-shadow: none; }
+
+.qor-slideout__header {
+  position: relative;
+  height: 64px;
+  padding: 0 24px;
+  background-color: rgb(3,169,244); }
+
+.qor-slideout__title {
+  margin-top: 0;
+  margin-bottom: 0;
+  font-size: 24px;
+  line-height: 64px;
+  font-weight: 500;
+  color: #fff; }
+
+.qor-slideout__close {
+  position: absolute !important;
+  top: 16px;
+  right: 16px;
+  color: #fff; }
+
+.qor-slideout__body {
+  padding: 16px 24px; }
+  .qor-slideout__body .qor-action-alert {
+    margin: 56px 0 0; }
+  .qor-slideout__body .qor-action-bulk-buttons {
+    display: none !important; }
+  .qor-slideout__body .qor-action-forms {
+    display: block !important;
+    margin-top: 0; }
+    .qor-slideout__body .qor-action-forms .qor-form__actions {
+      margin-top: 0; }
+  .qor-slideout__body .qor-page__header {
+    margin: -16px -24px 32px -24px;
+    position: static;
+    width: calc(100% + 48px); }
+    .qor-slideout__body .qor-page__header + .qor-page__body {
+      padding-top: 0; }
+    .qor-slideout__body .qor-page__header:empty {
+      display: none; }
+
+.qor-slideout .qor-page__body .qor-form-container {
+  padding: 0;
+  margin: 20px 0;
+  box-shadow: none; }
+
+.qor-global-search--container .qor-table {
+  margin: 0; }
+
+.qor-global-search--container .mdl-spinner {
+  margin: 48px auto;
+  position: absolute;
+  left: 0;
+  right: 0;
+  z-index: 901; }
+
+.qor-global-search--container .qor-page__header-tabbar .mdl-layout__tab-bar {
+  width: calc(100% - 260px);
+  float: left; }
+  .qor-global-search--container .qor-page__header-tabbar .mdl-layout__tab-bar li {
+    cursor: pointer; }
+
+.qor-global-search--container .qor-global-search {
+  float: right;
+  z-index: 1;
+  margin-right: 32px;
+  color: rgb(255,255,255); }
+
+.qor-global-search--container .mdl-button.mdl-button--colored {
+  color: rgb(255,255,255); }
+
+[qor-icon-name] .qor-global-search--show {
+  padding: 16px 40px;
+  margin-top: -8px;
+  margin-bottom: 8px;
+  font-weight: 500;
+  cursor: pointer;
+  border-bottom: 1px solid rgba(0,0,0, 0.12); }
+  [qor-icon-name] .qor-global-search--show:hover, [qor-icon-name] .qor-global-search--show:focus {
+    background-color: rgba(0,0,0, 0.12);
+    text-decoration: none; }
+  [qor-icon-name] .qor-global-search--show.active, [qor-icon-name] .qor-global-search--show.active:hover, [qor-icon-name] .qor-global-search--show.active:focus {
+    color: rgb(3,169,244);
+    cursor: pointer; }
+  [qor-icon-name] .qor-global-search--show::before {
+    top: 14px; }
+
+/*# sourceMappingURL=qor.css.map */