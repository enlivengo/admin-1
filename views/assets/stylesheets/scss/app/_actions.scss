.qor-actions {
  float: left;
  min-height: 32px;
  margin-right: 16px;
  padding: 8px 0;
  @include clearfix();

  &:first-child {
    .qor-selector {
      margin-left: 0;
    }
  }

  &:last-child {
    margin-right: 0;
  }

  .qor-selector,
  .qor-action--text,
  .qor-action--label,
  .qor-action--select,
  .qor-action--button {
    float: left;
  }
}

.qor-action--select {
  height: 32px;
  border: 2px solid unquote("rgb(#{$color-primary})");
}

.qor-action--label {
  display: inline-block;
  height: 28px;
  padding-left: 8px;
  padding-right: 8px;
  font-size: 14px;
  line-height: 28px;
  color: unquote("rgba(#{$color-black}, 0.54)");
  background-color: #fff;
  border: 2px solid unquote("rgba(#{$color-black}, 0.12)");
  border-radius: 2px;
  cursor: pointer;
  text-decoration: none;

  &:hover,
  &:focus {
    text-decoration: none;
    color: unquote("rgba(#{$color-black}, 0.54)");
  }

  &.is-active {
    padding-right: 0;
    color: unquote("rgba(#{$color-black}, 0.87)");
    border-color: unquote("rgb(#{$color-primary})");
  }

  > i {
    display: inline-block;
    width: 30px;
    height: 28px;
    margin-left: 6px;
    padding-left: 2px;
    font-size: 16px;
    line-height: 28px;
    background-color: unquote("rgb(#{$color-primary})");
    color: #fff;
    text-align: center;
    vertical-align: top;
  }

  + .qor-action--select,
  + .qor-action--label {
    margin-left: 8px;
  }
}
.qor-action-bulk-buttons,.qor-action-forms{
  display: inline-block;
  vertical-align: middle;
  padding: 8px 0;
}
.qor-action--button {
  height: 32px;
  line-height: 32px;

  + .qor-action--button {
    margin-left: 8px;
  }
}

.qor-action-bulk-edit{
  float: left;
}
.qor-action-forms{
  .qor-form__actions{
    margin-top: 0;
  }
  > .qor-action-button{
    margin-right: 24px;
  }
  > .action-form{
    margin-right: 24px;
  }
  > .action-form, .qor-form-section, .qor-form__actions{
    display: inline-block;
    vertical-align: baseline;
  }
  .qor-form__actions{
    .mdl-button{
      float: none;
    }
  }
<<<<<<< HEAD
}

.qor-slideout__body{
  .qor-page__header{
    box-shadow: none;
    background: transparent;
    height: auto;
    min-height: 0;
    padding-top: 0;
    margin: -16px -24px 0;
    .mdl-button{
      height: 36px;
      line-height: 36px;
      margin-right: 0;
      margin-left: 24px;
    }
    .qor-action-forms{
      margin-top: 16px;
      text-align: right;
      float: right;
      margin-bottom: -40px;
    }
  }
}

@media screen and (max-width: 1024px){
    .qor-slideout__body .qor-page__header+.qor-page__body{
      margin-top: 0;
    }
=======
>>>>>>> dcf7f959
}<|MERGE_RESOLUTION|>--- conflicted
+++ resolved
@@ -110,36 +110,4 @@
       float: none;
     }
   }
-<<<<<<< HEAD
-}
-
-.qor-slideout__body{
-  .qor-page__header{
-    box-shadow: none;
-    background: transparent;
-    height: auto;
-    min-height: 0;
-    padding-top: 0;
-    margin: -16px -24px 0;
-    .mdl-button{
-      height: 36px;
-      line-height: 36px;
-      margin-right: 0;
-      margin-left: 24px;
-    }
-    .qor-action-forms{
-      margin-top: 16px;
-      text-align: right;
-      float: right;
-      margin-bottom: -40px;
-    }
-  }
-}
-
-@media screen and (max-width: 1024px){
-    .qor-slideout__body .qor-page__header+.qor-page__body{
-      margin-top: 0;
-    }
-=======
->>>>>>> dcf7f959
 }