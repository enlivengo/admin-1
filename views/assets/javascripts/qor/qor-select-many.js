(function (factory) {
  if (typeof define === 'function' && define.amd) {
    // AMD. Register as anonymous module.
    define(['jquery'], factory);
  } else if (typeof exports === 'object') {
    // Node / CommonJS
    factory(require('jquery'));
  } else {
    // Browser globals.
    factory(jQuery);
  }
})(function ($) {

  'use strict';

  var $body = $('body');
  var $document = $(document);
  var Mustache = window.Mustache;
  var NAMESPACE = 'qor.selectone';
  var PARENT_NAMESPACE = 'qor.bottomsheets';
  var EVENT_CLICK = 'click.' + NAMESPACE;
  var EVENT_ENABLE = 'enable.' + NAMESPACE;
  var EVENT_DISABLE = 'disable.' + NAMESPACE;
  var EVENT_RELOAD = 'reload.' + PARENT_NAMESPACE;
  var CLASS_CLEAR_SELECT = '.qor-selected-many__remove';
  var CLASS_UNDO_DELETE = '.qor-selected-many__undo';
  var CLASS_DELETED_ITEM = 'qor-selected-many__deleted';
  var CLASS_SELECT_FIELD = '.qor-field__selected-many';
  var CLASS_SELECT_INPUT = '.qor-field__selectmany-input';
  var CLASS_SELECT_ICON = '.qor-select__select-icon';
  var CLASS_SELECT_HINT = '.qor-selectmany__hint';
  var CLASS_PARENT = '.qor-field__selectmany';
  var CLASS_BOTTOMSHEETS = '.qor-bottomsheets';
  var CLASS_SELECTED = 'is_selected';
  var CLASS_MANY = 'qor-bottomsheets__select-many';


  function QorSelectMany(element, options) {
    this.$element = $(element);
    this.options = $.extend({}, QorSelectMany.DEFAULTS, $.isPlainObject(options) && options);
    this.init();
  }

  QorSelectMany.prototype = {
    constructor: QorSelectMany,

    init: function () {
      this.bind();
    },

    bind: function () {
      $document.on(EVENT_CLICK, '[data-selectmany-url]', this.openBottomSheets.bind(this)).
                on(EVENT_RELOAD, '.' + CLASS_MANY, this.reloadData.bind(this));

      this.$element
        .on(EVENT_CLICK, CLASS_CLEAR_SELECT, this.clearSelect.bind(this))
        .on(EVENT_CLICK, CLASS_UNDO_DELETE, this.undoDelete.bind(this));

    },

    clearSelect: function (e) {
      var $target = $(e.target),
          $selectFeild = $target.closest(CLASS_PARENT);

      $target.closest('[data-primary-key]').addClass(CLASS_DELETED_ITEM);
      this.updateSelectInputData($selectFeild);

      return false;
    },

    undoDelete: function (e) {
      var $target = $(e.target),
          $selectFeild = $target.closest(CLASS_PARENT);

      $target.closest('[data-primary-key]').removeClass(CLASS_DELETED_ITEM);
      this.updateSelectInputData($selectFeild);

      return false;
    },

    openBottomSheets: function (e) {
      var data = $(e.target).data();

      this.BottomSheets = $body.data('qor.bottomsheets');
      this.bottomsheetsData = data;

      this.$selector = $(data.selectId);
      this.$selectFeild = this.$selector.closest(CLASS_PARENT).find(CLASS_SELECT_FIELD);

      // select many templates
      this.SELECT_MANY_SELECTED_ICON = $('[name="select-many-selected-icon"]').html();
      this.SELECT_MANY_UNSELECTED_ICON = $('[name="select-many-unselected-icon"]').html();
      this.SELECT_MANY_HINT = $('[name="select-many-hint"]').html();
      this.SELECT_MANY_TEMPLATE = $('[name="select-many-template"]').html();

      data.url = data.selectmanyUrl;

      this.BottomSheets.open(data, this.handleSelectMany.bind(this));

    },

    reloadData: function () {
      this.initItems();
    },

    renderSelectMany: function (data) {
      return Mustache.render(this.SELECT_MANY_TEMPLATE, data);
    },

    renderHint: function (data) {
      return Mustache.render(this.SELECT_MANY_HINT, data);
    },

    initItems: function () {
      var $tr = $(CLASS_BOTTOMSHEETS).find('tbody tr'),
          selectedIconTmpl = this.SELECT_MANY_SELECTED_ICON,
          unSelectedIconTmpl = this.SELECT_MANY_UNSELECTED_ICON,
          selectedIDs = [],
          primaryKey,
          $selectedItems = this.$selectFeild.find('[data-primary-key]').not('.' + CLASS_DELETED_ITEM);

      $selectedItems.each(function () {
        selectedIDs.push($(this).data().primaryKey);
      });

      $tr.each(function () {
        var $this = $(this),
            $td = $this.find('td:first');

        primaryKey = $this.data().primaryKey;

        if (selectedIDs.indexOf(primaryKey) !='-1') {
          $this.addClass(CLASS_SELECTED);
          $td.append(selectedIconTmpl);
        } else {
          $td.append(unSelectedIconTmpl);
        }
      });

      this.updateHint(this.getSelectedItemData());
    },

    getSelectedItemData: function() {
      var selecedItems = this.$selectFeild.find('[data-primary-key]').not('.' + CLASS_DELETED_ITEM);
      return {
        selectedNum: selecedItems.length
      };
    },

    updateHint: function (data) {
      var template;

      $.extend(data, this.bottomsheetsData);
      template = this.renderHint(data);

      $(CLASS_SELECT_HINT).remove();
      $(CLASS_BOTTOMSHEETS).find('.qor-page__body').before(template);
    },

    updateSelectInputData: function ($selectFeild) {
      var $selectList = $selectFeild ?  $selectFeild : this.$selectFeild,
          $selectedItems = $selectList.find('[data-primary-key]').not('.' + CLASS_DELETED_ITEM),
          $selector = $selectFeild ? $selectFeild.find(CLASS_SELECT_INPUT) : this.$selector,
          options = $selector.find('option');

      options.prop('selected', false);

      $selectedItems.each(function () {
        options.filter('[value="' + $(this).data().primaryKey + '"]').prop('selected', true);
      });
    },

    changeIcon: function ($ele, template) {
      $ele.find(CLASS_SELECT_ICON).remove();
      $ele.find('td:first').prepend(template);
    },

    removeItem: function (data) {
      var primaryKey = data.primaryKey;

      this.$selectFeild.find('[data-primary-key="' + primaryKey + '"]').remove();
      this.changeIcon(data.$clickElement, this.SELECT_MANY_UNSELECTED_ICON);
    },

    addItem: function (data, isNewData) {
      var template = this.renderSelectMany(data),
          $option,
          $list = this.$selectFeild.find('[data-primary-key="' + data.primaryKey + '"]');

      if ($list.size()) {
        if ($list.hasClass(CLASS_DELETED_ITEM)) {
          $list.removeClass(CLASS_DELETED_ITEM);
          this.updateSelectInputData();
          this.changeIcon(data.$clickElement, this.SELECT_MANY_SELECTED_ICON);
          return;
        } else {
          return;
        }
      }


      this.$selectFeild.append(template);

      if (isNewData) {
        $option = $(Mustache.render(QorSelectMany.SELECT_MANY_OPTION_TEMPLATE, data));
        this.$selector.append($option);
        $option.prop('selected', true);
        this.BottomSheets.hide();
        return;
      }

      this.changeIcon(data.$clickElement, this.SELECT_MANY_SELECTED_ICON);
    },

    handleSelectMany: function () {
      var $bottomsheets = $(CLASS_BOTTOMSHEETS),
          options = {
            formatOnSelect: this.formatSelectResults.bind(this),  // render selected item after click item lists
            formatOnSubmit: this.formatSubmitResults.bind(this)   // render new items after new item form submitted
          };

      $bottomsheets.qorSelectCore(options).addClass(CLASS_MANY);
      this.initItems();
    },

    formatSelectResults: function (e, data) {
      this.formatResults(e, data);
    },

    formatSubmitResults: function (e, data) {
      this.formatResults(e, data, true);
    },

<<<<<<< HEAD
    formatResults: function (e, data, isNewData) {
=======
    formatResults: function (data, isNewData) {
      data.displayName = data.Text || data.Name || data.Title || data.Code || data[Object.keys(data)[0]];

>>>>>>> 9fb731cd
      if (isNewData) {
        this.addItem(data, true);
        return;
      }

      var $element = data.$clickElement,
          isSelected;

      $element.toggleClass(CLASS_SELECTED);
      isSelected = $element.hasClass(CLASS_SELECTED);

      if (isSelected) {
        this.addItem(data);
      } else {
        this.removeItem(data);
      }

      this.updateHint(this.getSelectedItemData());
      this.updateSelectInputData();

    }

  };

  QorSelectMany.SELECT_MANY_OPTION_TEMPLATE = '<option value="[[ primaryKey ]]" >[[ displayName ]]</option>';

  QorSelectMany.plugin = function (options) {
    return this.each(function () {
      var $this = $(this);
      var data = $this.data(NAMESPACE);
      var fn;

      if (!data) {
        if (/destroy/.test(options)) {
          return;
        }

        $this.data(NAMESPACE, (data = new QorSelectMany(this, options)));
      }

      if (typeof options === 'string' && $.isFunction(fn = data[options])) {
        fn.apply(data);
      }
    });
  };

  $(function () {
    var selector = '[data-toggle="qor.selectmany"]';
    $(document).
      on(EVENT_DISABLE, function (e) {
        QorSelectMany.plugin.call($(selector, e.target), 'destroy');
      }).
      on(EVENT_ENABLE, function (e) {
        QorSelectMany.plugin.call($(selector, e.target));
      }).
      triggerHandler(EVENT_ENABLE);
  });

  return QorSelectMany;

});<|MERGE_RESOLUTION|>--- conflicted
+++ resolved
@@ -231,13 +231,9 @@
       this.formatResults(e, data, true);
     },
 
-<<<<<<< HEAD
     formatResults: function (e, data, isNewData) {
-=======
-    formatResults: function (data, isNewData) {
       data.displayName = data.Text || data.Name || data.Title || data.Code || data[Object.keys(data)[0]];
 
->>>>>>> 9fb731cd
       if (isNewData) {
         this.addItem(data, true);
         return;
