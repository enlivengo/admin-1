(function(factory) {
    if (typeof define === 'function' && define.amd) {
        // AMD. Register as anonymous module.
        define(['jquery'], factory);
    } else if (typeof exports === 'object') {
        // Node / CommonJS
        factory(require('jquery'));
    } else {
        // Browser globals.
        factory(jQuery);
    }
})(function($) {

    'use strict';
    var Mustache = window.Mustache;
    var NAMESPACE = 'qor.action';
    var EVENT_ENABLE = 'enable.' + NAMESPACE;
    var EVENT_DISABLE = 'disable.' + NAMESPACE;
    var EVENT_CLICK = 'click.' + NAMESPACE;
    var EVENT_UNDO = 'undo.' + NAMESPACE;
    var ACTION_FORMS = '.qor-action-forms';
    var ACTION_HEADER = '.qor-page__header';
    var ACTION_BODY = '.qor-page__body';
    var ACTION_BUTTON = '.qor-action-button';
    var MDL_BODY = '.mdl-layout__content';
    var ACTION_SELECTORS = '.qor-actions';
    var ACTION_LINK = 'a.qor-action--button';
    var MENU_ACTIONS = '.qor-table__actions a[data-url],[data-url][data-method=POST],[data-url][data-method=PUT],[data-url][data-method=DELETE]';
    var BUTTON_BULKS = '.qor-action-bulk-buttons';
    var QOR_TABLE = '.qor-table-container';
    var QOR_TABLE_BULK = '.qor-table--bulking';
    var QOR_SEARCH = '.qor-search-container';
    var CLASS_IS_UNDO = 'is_undo';
    var QOR_SLIDEOUT = '.qor-slideout';

    var ACTION_FORM_DATA = 'primary_values[]';

    function QorAction(element, options) {
        this.$element = $(element);
        this.$wrap = $(ACTION_FORMS);
        this.options = $.extend({}, QorAction.DEFAULTS, $.isPlainObject(options) && options);
        this.ajaxForm = {};
        this.init();
    }

    QorAction.prototype = {
        constructor: QorAction,

        init: function() {
            this.bind();
            this.initActions();
        },

        bind: function() {
            this.$element.on(EVENT_CLICK, $.proxy(this.click, this));
            $(document)
                .on(EVENT_CLICK, '.qor-table--bulking tr', this.click)
                .on(EVENT_CLICK, ACTION_LINK, this.actionLink);
        },

        unbind: function() {
            this.$element.off(EVENT_CLICK, this.click);

            $(document)
                .off(EVENT_CLICK, '.qor-table--bulking tr', this.click)
                .off(EVENT_CLICK, ACTION_LINK, this.actionLink);

        },

        initActions: function() {
            this.tables = $(QOR_TABLE).find('table').length;

            if (!this.tables) {
                $(BUTTON_BULKS).find('button').attr('disabled', true);
                $(ACTION_LINK).attr('disabled', true);
            }
        },

        collectFormData: function() {
            var checkedInputs = $(QOR_TABLE_BULK).find('.mdl-checkbox__input:checked');
            var formData = [];

            if (checkedInputs.length) {
                checkedInputs.each(function() {
                    var id = $(this).closest('tr').data('primary-key');
                    if (id) {
                        formData.push({
                            name: ACTION_FORM_DATA,
                            value: id.toString()
                        });
                    }
                });
            }
            this.ajaxForm.formData = formData;
            return this.ajaxForm;
        },

        actionLink: function() {
            // if not in index page
            if (!$(QOR_TABLE).find('table').length) {
                return false;
            }
        },

        actionSubmit: function($action) {
            var $target = $($action);
            this.$actionButton = $target;
            if ($target.data().method) {
                this.submit();
                return false;
            }
        },

        click: function(e) {
            var $target = $(e.target);
            this.$actionButton = $target;
<<<<<<< HEAD

            if ($target.data().ajaxForm) {
                this.collectFormData();
                this.ajaxForm.properties = $target.data();
                this.submit();
                return false;
            }


            if ($target.is('.qor-action--bulk')) {
                this.$wrap.removeClass('hidden');
                $(BUTTON_BULKS).find('button').toggleClass('hidden');
                this.appendTableCheckbox();
                $(QOR_TABLE).addClass('qor-table--bulking');
                $(ACTION_HEADER).find(ACTION_SELECTORS).addClass('hidden');
                $(ACTION_HEADER).find(QOR_SEARCH).addClass('hidden');
            }

            if ($target.is('.qor-action--exit-bulk')) {
                this.$wrap.addClass('hidden');
                $(BUTTON_BULKS).find('button').toggleClass('hidden');
                this.removeTableCheckbox();
                $(QOR_TABLE).removeClass('qor-table--bulking');
                $(ACTION_HEADER).find(ACTION_SELECTORS).removeClass('hidden');
                $(ACTION_HEADER).find(QOR_SEARCH).removeClass('hidden');
            }


            if ($(this).is('tr') && !$target.is('a')) {

                var $firstTd = $(this).find('td').first();

                // Manual make checkbox checked or not
                if ($firstTd.find('.mdl-checkbox__input').get(0)) {
                    var hasPopoverForm = $('body').hasClass('qor-bottomsheets-open') || $('body').hasClass('qor-slideout-open');
                    var $checkbox = $firstTd.find('.mdl-js-checkbox');
                    var slideroutActionForm = $('[data-toggle="qor-action-slideout"]').find('form');
                    var formValueInput = slideroutActionForm.find('.js-primary-value');
                    var primaryValue = $(this).data('primary-key');
                    var $alreadyHaveValue = formValueInput.filter('[value="' + primaryValue + '"]');

                    $checkbox.toggleClass('is-checked');
                    $firstTd.parents('tr').toggleClass('is-selected');

                    var isChecked = $checkbox.hasClass('is-checked');

                    $firstTd.find('input').prop('checked', isChecked);

                    if (slideroutActionForm.length && hasPopoverForm) {

                        if (isChecked && !$alreadyHaveValue.length) {
                            slideroutActionForm.prepend('<input class="js-primary-value" type="hidden" name="primary_values[]" value="' + primaryValue + '" />');
                        }

                        if (!isChecked && $alreadyHaveValue.length) {
                            $alreadyHaveValue.remove();
                        }

                    }

                    return false;
                }

            }
        },

        renderFlashMessage: function(data) {
            var flashMessageTmpl = QorAction.FLASHMESSAGETMPL;
            Mustache.parse(flashMessageTmpl);
            return Mustache.render(flashMessageTmpl, data);
        },

        submit: function() {
            var _this = this,
                $parent,
                $element = this.$element,
                $actionButton = this.$actionButton,
                ajaxForm = this.ajaxForm || {},
                properties = ajaxForm.properties || $actionButton.data(),
                url = properties.url,
                undoUrl = properties.undoUrl,
                isUndo = $actionButton.hasClass(CLASS_IS_UNDO),
                isInSlideout = $actionButton.closest(QOR_SLIDEOUT).length,
                needDisableButtons = $element && !isInSlideout;

            if (properties.fromIndex && (!ajaxForm.formData || !ajaxForm.formData.length)) {
                window.alert(ajaxForm.properties.errorNoItem);
                return;
            }

            if (properties.confirm && properties.ajaxForm && !properties.fromIndex) {
                window.QOR.qorConfirm(properties, function(confirm) {
                    if (confirm) {
                        properties = $.extend({}, properties, {
                            _method: properties.method
                        });

                        $.post(properties.url, properties, function() {
                            window.location.reload();
                        });
                    } else {
                        return;
                    }
                });

            } else {

                if (isUndo) {
                    url = properties.undoUrl;
                }

                $.ajax(url, {
                    method: properties.method,
                    data: ajaxForm.formData,
                    dataType: properties.datatype,
                    beforeSend: function() {
                        if (undoUrl) {
                            $actionButton.prop('disabled', true);
                        } else if (needDisableButtons) {
                            _this.switchButtons($element, 1);
                        }
                    },
                    success: function(data, status, response) {
                        var contentType = response.getResponseHeader("content-type");

                        // has undo action
                        if (undoUrl) {
                            $element.triggerHandler(EVENT_UNDO, [$actionButton, isUndo, data]);
                            isUndo ? $actionButton.removeClass(CLASS_IS_UNDO) : $actionButton.addClass(CLASS_IS_UNDO);
                            $actionButton.prop('disabled', false);
                            return;
                        }

                        if (contentType.indexOf('json') > -1) {
                            // render notification
                            $('.qor-alert').remove();
                            needDisableButtons && _this.switchButtons($element);
                            isInSlideout ? $parent = $(QOR_SLIDEOUT) : $parent = $(MDL_BODY);
                            $parent.find(ACTION_BODY).prepend(_this.renderFlashMessage(data));
                        } else {
                            // properties.fromIndex || properties.fromMenu
                            window.location.reload();
                        }
                    },
                    error: function(xhr, textStatus, errorThrown) {
                        if (undoUrl) {
                            $actionButton.prop('disabled', false);
                        } else if (needDisableButtons) {
                            _this.switchButtons($element);
                        }
                        window.alert([textStatus, errorThrown].join(': '));
                    }
                });

            }
        },

        switchButtons: function($element, disbale) {
            var needDisbale = disbale ? true : false;
            $element.find(ACTION_BUTTON).prop('disabled', needDisbale);
        },

        destroy: function() {
            this.unbind();
            this.$element.removeData(NAMESPACE);
        },

        // Helper
        removeTableCheckbox: function() {
            $('.qor-page__body .mdl-data-table__select').each(function(i, e) {
                $(e).parents('td').remove();
            });
            $('.qor-page__body .mdl-data-table__select').each(function(i, e) {
                $(e).parents('th').remove();
            });
            $('.qor-table-container tr.is-selected').removeClass('is-selected');
            $('.qor-page__body table.mdl-data-table--selectable').removeClass('mdl-data-table--selectable');
            $('.qor-page__body tr.is-selected').removeClass('is-selected');
        },

        appendTableCheckbox: function() {
            // Only value change and the table isn't selectable will add checkboxes
            $('.qor-page__body .mdl-data-table__select').each(function(i, e) {
                $(e).parents('td').remove();
            });
            $('.qor-page__body .mdl-data-table__select').each(function(i, e) {
                $(e).parents('th').remove();
            });
            $('.qor-table-container tr.is-selected').removeClass('is-selected');
            $('.qor-page__body table').addClass('mdl-data-table--selectable');

            // init google material
            new window.MaterialDataTable($('.qor-page__body table').get(0));
            $('thead.is-hidden tr th:not(".mdl-data-table__cell--non-numeric")').clone().prependTo($('thead:not(".is-hidden") tr'));

            var $fixedHeadCheckBox = $('thead:not(".is-fixed") .mdl-checkbox__input');
            var isMediaLibrary = $('.qor-table--medialibrary').length;
            var hasPopoverForm = $('body').hasClass('qor-bottomsheets-open') || $('body').hasClass('qor-slideout-open');

            isMediaLibrary && ($fixedHeadCheckBox = $('thead .mdl-checkbox__input'));

            $fixedHeadCheckBox.on('click', function() {

                if (!isMediaLibrary) {
                    $('thead.is-fixed tr th').eq(0).find('label').click();
                    $(this).closest('label').toggleClass('is-checked');
                }

                var slideroutActionForm = $('[data-toggle="qor-action-slideout"]').find('form');
                var slideroutActionFormPrimaryValues = slideroutActionForm.find('.js-primary-value');

                if (slideroutActionForm.length && hasPopoverForm) {

                    if ($(this).is(':checked')) {
                        var allPrimaryValues = $('.qor-table--bulking tbody tr');
                        allPrimaryValues.each(function() {
                            var primaryValue = $(this).data('primary-key');
                            if (primaryValue) {
                                slideroutActionForm.prepend('<input class="js-primary-value" type="hidden" name="primary_values[]" value="' + primaryValue + '" />');
                            }
                        });
                    } else {
                        slideroutActionFormPrimaryValues.remove();
                    }
                }

            });
        }

    };

=======

            if ($target.data().ajaxForm) {
                this.collectFormData();
                this.ajaxForm.properties = $target.data();
                this.submit();
                return false;
            }


            if ($target.is('.qor-action--bulk')) {
                this.$wrap.removeClass('hidden');
                $(BUTTON_BULKS).find('button').toggleClass('hidden');
                this.appendTableCheckbox();
                $(QOR_TABLE).addClass('qor-table--bulking');
                $(ACTION_HEADER).find(ACTION_SELECTORS).addClass('hidden');
                $(ACTION_HEADER).find(QOR_SEARCH).addClass('hidden');
            }

            if ($target.is('.qor-action--exit-bulk')) {
                this.$wrap.addClass('hidden');
                $(BUTTON_BULKS).find('button').toggleClass('hidden');
                this.removeTableCheckbox();
                $(QOR_TABLE).removeClass('qor-table--bulking');
                $(ACTION_HEADER).find(ACTION_SELECTORS).removeClass('hidden');
                $(ACTION_HEADER).find(QOR_SEARCH).removeClass('hidden');
            }


            if ($(this).is('tr') && !$target.is('a')) {

                var $firstTd = $(this).find('td').first();

                // Manual make checkbox checked or not
                if ($firstTd.find('.mdl-checkbox__input').get(0)) {
                    var hasPopoverForm = $('body').hasClass('qor-bottomsheets-open') || $('body').hasClass('qor-slideout-open');
                    var $checkbox = $firstTd.find('.mdl-js-checkbox');
                    var slideroutActionForm = $('[data-toggle="qor-action-slideout"]').find('form');
                    var formValueInput = slideroutActionForm.find('.js-primary-value');
                    var primaryValue = $(this).data('primary-key');
                    var $alreadyHaveValue = formValueInput.filter('[value="' + primaryValue + '"]');

                    $checkbox.toggleClass('is-checked');
                    $firstTd.parents('tr').toggleClass('is-selected');

                    var isChecked = $checkbox.hasClass('is-checked');

                    $firstTd.find('input').prop('checked', isChecked);

                    if (slideroutActionForm.length && hasPopoverForm) {

                        if (isChecked && !$alreadyHaveValue.length) {
                            slideroutActionForm.prepend('<input class="js-primary-value" type="hidden" name="primary_values[]" value="' + primaryValue + '" />');
                        }

                        if (!isChecked && $alreadyHaveValue.length) {
                            $alreadyHaveValue.remove();
                        }

                    }

                    return false;
                }

            }
        },

        renderFlashMessage: function(data) {
            var flashMessageTmpl = QorAction.FLASHMESSAGETMPL;
            Mustache.parse(flashMessageTmpl);
            return Mustache.render(flashMessageTmpl, data);
        },

        submit: function() {
            var _this = this,
                $parent,
                $element = this.$element,
                $actionButton = this.$actionButton,
                ajaxForm = this.ajaxForm || {},
                properties = ajaxForm.properties || $actionButton.data(),
                url = properties.url,
                undoUrl = properties.undoUrl,
                isUndo = $actionButton.hasClass(CLASS_IS_UNDO),
                isInSlideout = $actionButton.closest(QOR_SLIDEOUT).length,
                needDisableButtons = $element && !isInSlideout;

            if (properties.fromIndex && (!ajaxForm.formData || !ajaxForm.formData.length)) {
                window.alert(ajaxForm.properties.errorNoItem);
                return;
            }

            if (properties.confirm && properties.ajaxForm && !properties.fromIndex) {
                if (window.confirm(properties.confirm)) {
                    properties = $.extend({}, properties, {
                        _method: properties.method
                    });

                    $.post(properties.url, properties, function() {
                        window.location.reload();
                    });

                    return;

                } else {
                    return;
                }
            }

            if (properties.confirm && !window.confirm(properties.confirm)) {
                return;
            }

            if (isUndo) {
                url = properties.undoUrl;
            }

            $.ajax(url, {
                method: properties.method,
                data: ajaxForm.formData,
                dataType: properties.datatype,
                beforeSend: function() {
                    if (undoUrl) {
                        $actionButton.prop('disabled', true);
                    } else if (needDisableButtons) {
                        _this.switchButtons($element, 1);
                    }
                },
                success: function(data, status, response) {
                    var contentType = response.getResponseHeader("content-type");

                    // handle file download from form submit
                    var disposition = response.getResponseHeader('Content-Disposition');
                    if (disposition && disposition.indexOf('attachment') !== -1) {
                        var filenameRegex = /filename[^;=\n]*=((['"]).*?\2|[^;\n]*)/,
                            matches = filenameRegex.exec(disposition),
                            filename = '';

                        if (matches != null && matches[1]) {
                            filename = matches[1].replace(/['"]/g, '');
                        }

                        $.fn.qorAjaxHandleFile(url, contentType, filename, ajaxForm.formData);

                        return;
                    }

                    // has undo action
                    if (undoUrl) {
                        $element.triggerHandler(EVENT_UNDO, [$actionButton, isUndo, data]);
                        isUndo ? $actionButton.removeClass(CLASS_IS_UNDO) : $actionButton.addClass(CLASS_IS_UNDO);
                        $actionButton.prop('disabled', false);
                        return;
                    }

                    if (contentType.indexOf('json') > -1) {
                        // render notification
                        $('.qor-alert').remove();
                        needDisableButtons && _this.switchButtons($element);
                        isInSlideout ? $parent = $(QOR_SLIDEOUT) : $parent = $(MDL_BODY);
                        $parent.find(ACTION_BODY).prepend(_this.renderFlashMessage(data));
                    } else {
                        // properties.fromIndex || properties.fromMenu
                        window.location.reload();
                    }
                },
                error: function(xhr, textStatus, errorThrown) {
                    if (undoUrl) {
                        $actionButton.prop('disabled', false);
                    } else if (needDisableButtons) {
                        _this.switchButtons($element);
                    }
                    window.alert([textStatus, errorThrown].join(': '));
                }
            });
        },

        switchButtons: function($element, disbale) {
            var needDisbale = disbale ? true : false;
            $element.find(ACTION_BUTTON).prop('disabled', needDisbale);
        },

        destroy: function() {
            this.unbind();
            this.$element.removeData(NAMESPACE);
        },

        // Helper
        removeTableCheckbox: function() {
            $('.qor-page__body .mdl-data-table__select').each(function(i, e) {
                $(e).parents('td').remove();
            });
            $('.qor-page__body .mdl-data-table__select').each(function(i, e) {
                $(e).parents('th').remove();
            });
            $('.qor-table-container tr.is-selected').removeClass('is-selected');
            $('.qor-page__body table.mdl-data-table--selectable').removeClass('mdl-data-table--selectable');
            $('.qor-page__body tr.is-selected').removeClass('is-selected');
        },

        appendTableCheckbox: function() {
            // Only value change and the table isn't selectable will add checkboxes
            $('.qor-page__body .mdl-data-table__select').each(function(i, e) {
                $(e).parents('td').remove();
            });
            $('.qor-page__body .mdl-data-table__select').each(function(i, e) {
                $(e).parents('th').remove();
            });
            $('.qor-table-container tr.is-selected').removeClass('is-selected');
            $('.qor-page__body table').addClass('mdl-data-table--selectable');

            // init google material
            new window.MaterialDataTable($('.qor-page__body table').get(0));
            $('thead.is-hidden tr th:not(".mdl-data-table__cell--non-numeric")').clone().prependTo($('thead:not(".is-hidden") tr'));

            var $fixedHeadCheckBox = $('thead:not(".is-fixed") .mdl-checkbox__input');
            var isMediaLibrary = $('.qor-table--medialibrary').length;
            var hasPopoverForm = $('body').hasClass('qor-bottomsheets-open') || $('body').hasClass('qor-slideout-open');

            isMediaLibrary && ($fixedHeadCheckBox = $('thead .mdl-checkbox__input'));

            $fixedHeadCheckBox.on('click', function() {

                if (!isMediaLibrary) {
                    $('thead.is-fixed tr th').eq(0).find('label').click();
                    $(this).closest('label').toggleClass('is-checked');
                }

                var slideroutActionForm = $('[data-toggle="qor-action-slideout"]').find('form');
                var slideroutActionFormPrimaryValues = slideroutActionForm.find('.js-primary-value');

                if (slideroutActionForm.length && hasPopoverForm) {

                    if ($(this).is(':checked')) {
                        var allPrimaryValues = $('.qor-table--bulking tbody tr');
                        allPrimaryValues.each(function() {
                            var primaryValue = $(this).data('primary-key');
                            if (primaryValue) {
                                slideroutActionForm.prepend('<input class="js-primary-value" type="hidden" name="primary_values[]" value="' + primaryValue + '" />');
                            }
                        });
                    } else {
                        slideroutActionFormPrimaryValues.remove();
                    }
                }

            });
        }

    };

>>>>>>> 389ff19e
    QorAction.FLASHMESSAGETMPL = (
        '<div class="qor-alert qor-action-alert qor-alert--success [[#error]]qor-alert--error[[/error]]" [[#message]]data-dismissible="true"[[/message]] role="alert">' +
        '<button type="button" class="mdl-button mdl-button--icon" data-dismiss="alert">' +
        '<i class="material-icons">close</i>' +
        '</button>' +
        '<span class="qor-alert-message">' +
        '[[#message]]' +
        '[[message]]' +
        '[[/message]]' +
        '[[#error]]' +
        '[[error]]' +
        '[[/error]]' +
        '</span>' +
        '</div>'
    );

    QorAction.DEFAULTS = {};

    $.fn.qorSliderAfterShow.qorActionInit = function(url, html) {
        var hasAction = $(html).find('[data-toggle="qor-action-slideout"]').length;
        var $actionForm = $('[data-toggle="qor-action-slideout"]').find('form');
        var $checkedItem = $('.qor-page__body .mdl-checkbox__input:checked');

        if (hasAction && $checkedItem.length) {
            // insert checked value into sliderout form
            $checkedItem.each(function(i, e) {
                var id = $(e).parents('tbody tr').data('primary-key');
                if (id) {
                    $actionForm.prepend('<input class="js-primary-value" type="hidden" name="primary_values[]" value="' + id + '" />');
                }
            });
        }

    };

    QorAction.plugin = function(options) {
        return this.each(function() {
            var $this = $(this);
            var data = $this.data(NAMESPACE);
            var fn;

            if (!data) {
                $this.data(NAMESPACE, (data = new QorAction(this, options)));
            }

            if (typeof options === 'string' && $.isFunction(fn = data[options])) {
                fn.call(data);
            }
        });
    };

    $(function() {
        var options = {};
        var selector = '[data-toggle="qor.action.bulk"]';

        $(document).
        on(EVENT_DISABLE, function(e) {
            QorAction.plugin.call($(selector, e.target), 'destroy');
        }).
        on(EVENT_ENABLE, function(e) {
            QorAction.plugin.call($(selector, e.target), options);
        }).
        on(EVENT_CLICK, MENU_ACTIONS, function() {
            (new QorAction()).actionSubmit(this);
            return false;
        }).
        triggerHandler(EVENT_ENABLE);
    });

    return QorAction;

});<|MERGE_RESOLUTION|>--- conflicted
+++ resolved
@@ -114,7 +114,6 @@
         click: function(e) {
             var $target = $(e.target);
             this.$actionButton = $target;
-<<<<<<< HEAD
 
             if ($target.data().ajaxForm) {
                 this.collectFormData();
@@ -240,6 +239,22 @@
                     success: function(data, status, response) {
                         var contentType = response.getResponseHeader("content-type");
 
+                        // handle file download from form submit
+                        var disposition = response.getResponseHeader('Content-Disposition');
+                        if (disposition && disposition.indexOf('attachment') !== -1) {
+                            var filenameRegex = /filename[^;=\n]*=((['"]).*?\2|[^;\n]*)/,
+                                matches = filenameRegex.exec(disposition),
+                                filename = '';
+
+                            if (matches != null && matches[1]) {
+                                filename = matches[1].replace(/['"]/g, '');
+                            }
+
+                            $.fn.qorAjaxHandleFile(url, contentType, filename, ajaxForm.formData);
+
+                            return;
+                        }
+
                         // has undo action
                         if (undoUrl) {
                             $element.triggerHandler(EVENT_UNDO, [$actionButton, isUndo, data]);
@@ -345,258 +360,6 @@
         }
 
     };
-
-=======
-
-            if ($target.data().ajaxForm) {
-                this.collectFormData();
-                this.ajaxForm.properties = $target.data();
-                this.submit();
-                return false;
-            }
-
-
-            if ($target.is('.qor-action--bulk')) {
-                this.$wrap.removeClass('hidden');
-                $(BUTTON_BULKS).find('button').toggleClass('hidden');
-                this.appendTableCheckbox();
-                $(QOR_TABLE).addClass('qor-table--bulking');
-                $(ACTION_HEADER).find(ACTION_SELECTORS).addClass('hidden');
-                $(ACTION_HEADER).find(QOR_SEARCH).addClass('hidden');
-            }
-
-            if ($target.is('.qor-action--exit-bulk')) {
-                this.$wrap.addClass('hidden');
-                $(BUTTON_BULKS).find('button').toggleClass('hidden');
-                this.removeTableCheckbox();
-                $(QOR_TABLE).removeClass('qor-table--bulking');
-                $(ACTION_HEADER).find(ACTION_SELECTORS).removeClass('hidden');
-                $(ACTION_HEADER).find(QOR_SEARCH).removeClass('hidden');
-            }
-
-
-            if ($(this).is('tr') && !$target.is('a')) {
-
-                var $firstTd = $(this).find('td').first();
-
-                // Manual make checkbox checked or not
-                if ($firstTd.find('.mdl-checkbox__input').get(0)) {
-                    var hasPopoverForm = $('body').hasClass('qor-bottomsheets-open') || $('body').hasClass('qor-slideout-open');
-                    var $checkbox = $firstTd.find('.mdl-js-checkbox');
-                    var slideroutActionForm = $('[data-toggle="qor-action-slideout"]').find('form');
-                    var formValueInput = slideroutActionForm.find('.js-primary-value');
-                    var primaryValue = $(this).data('primary-key');
-                    var $alreadyHaveValue = formValueInput.filter('[value="' + primaryValue + '"]');
-
-                    $checkbox.toggleClass('is-checked');
-                    $firstTd.parents('tr').toggleClass('is-selected');
-
-                    var isChecked = $checkbox.hasClass('is-checked');
-
-                    $firstTd.find('input').prop('checked', isChecked);
-
-                    if (slideroutActionForm.length && hasPopoverForm) {
-
-                        if (isChecked && !$alreadyHaveValue.length) {
-                            slideroutActionForm.prepend('<input class="js-primary-value" type="hidden" name="primary_values[]" value="' + primaryValue + '" />');
-                        }
-
-                        if (!isChecked && $alreadyHaveValue.length) {
-                            $alreadyHaveValue.remove();
-                        }
-
-                    }
-
-                    return false;
-                }
-
-            }
-        },
-
-        renderFlashMessage: function(data) {
-            var flashMessageTmpl = QorAction.FLASHMESSAGETMPL;
-            Mustache.parse(flashMessageTmpl);
-            return Mustache.render(flashMessageTmpl, data);
-        },
-
-        submit: function() {
-            var _this = this,
-                $parent,
-                $element = this.$element,
-                $actionButton = this.$actionButton,
-                ajaxForm = this.ajaxForm || {},
-                properties = ajaxForm.properties || $actionButton.data(),
-                url = properties.url,
-                undoUrl = properties.undoUrl,
-                isUndo = $actionButton.hasClass(CLASS_IS_UNDO),
-                isInSlideout = $actionButton.closest(QOR_SLIDEOUT).length,
-                needDisableButtons = $element && !isInSlideout;
-
-            if (properties.fromIndex && (!ajaxForm.formData || !ajaxForm.formData.length)) {
-                window.alert(ajaxForm.properties.errorNoItem);
-                return;
-            }
-
-            if (properties.confirm && properties.ajaxForm && !properties.fromIndex) {
-                if (window.confirm(properties.confirm)) {
-                    properties = $.extend({}, properties, {
-                        _method: properties.method
-                    });
-
-                    $.post(properties.url, properties, function() {
-                        window.location.reload();
-                    });
-
-                    return;
-
-                } else {
-                    return;
-                }
-            }
-
-            if (properties.confirm && !window.confirm(properties.confirm)) {
-                return;
-            }
-
-            if (isUndo) {
-                url = properties.undoUrl;
-            }
-
-            $.ajax(url, {
-                method: properties.method,
-                data: ajaxForm.formData,
-                dataType: properties.datatype,
-                beforeSend: function() {
-                    if (undoUrl) {
-                        $actionButton.prop('disabled', true);
-                    } else if (needDisableButtons) {
-                        _this.switchButtons($element, 1);
-                    }
-                },
-                success: function(data, status, response) {
-                    var contentType = response.getResponseHeader("content-type");
-
-                    // handle file download from form submit
-                    var disposition = response.getResponseHeader('Content-Disposition');
-                    if (disposition && disposition.indexOf('attachment') !== -1) {
-                        var filenameRegex = /filename[^;=\n]*=((['"]).*?\2|[^;\n]*)/,
-                            matches = filenameRegex.exec(disposition),
-                            filename = '';
-
-                        if (matches != null && matches[1]) {
-                            filename = matches[1].replace(/['"]/g, '');
-                        }
-
-                        $.fn.qorAjaxHandleFile(url, contentType, filename, ajaxForm.formData);
-
-                        return;
-                    }
-
-                    // has undo action
-                    if (undoUrl) {
-                        $element.triggerHandler(EVENT_UNDO, [$actionButton, isUndo, data]);
-                        isUndo ? $actionButton.removeClass(CLASS_IS_UNDO) : $actionButton.addClass(CLASS_IS_UNDO);
-                        $actionButton.prop('disabled', false);
-                        return;
-                    }
-
-                    if (contentType.indexOf('json') > -1) {
-                        // render notification
-                        $('.qor-alert').remove();
-                        needDisableButtons && _this.switchButtons($element);
-                        isInSlideout ? $parent = $(QOR_SLIDEOUT) : $parent = $(MDL_BODY);
-                        $parent.find(ACTION_BODY).prepend(_this.renderFlashMessage(data));
-                    } else {
-                        // properties.fromIndex || properties.fromMenu
-                        window.location.reload();
-                    }
-                },
-                error: function(xhr, textStatus, errorThrown) {
-                    if (undoUrl) {
-                        $actionButton.prop('disabled', false);
-                    } else if (needDisableButtons) {
-                        _this.switchButtons($element);
-                    }
-                    window.alert([textStatus, errorThrown].join(': '));
-                }
-            });
-        },
-
-        switchButtons: function($element, disbale) {
-            var needDisbale = disbale ? true : false;
-            $element.find(ACTION_BUTTON).prop('disabled', needDisbale);
-        },
-
-        destroy: function() {
-            this.unbind();
-            this.$element.removeData(NAMESPACE);
-        },
-
-        // Helper
-        removeTableCheckbox: function() {
-            $('.qor-page__body .mdl-data-table__select').each(function(i, e) {
-                $(e).parents('td').remove();
-            });
-            $('.qor-page__body .mdl-data-table__select').each(function(i, e) {
-                $(e).parents('th').remove();
-            });
-            $('.qor-table-container tr.is-selected').removeClass('is-selected');
-            $('.qor-page__body table.mdl-data-table--selectable').removeClass('mdl-data-table--selectable');
-            $('.qor-page__body tr.is-selected').removeClass('is-selected');
-        },
-
-        appendTableCheckbox: function() {
-            // Only value change and the table isn't selectable will add checkboxes
-            $('.qor-page__body .mdl-data-table__select').each(function(i, e) {
-                $(e).parents('td').remove();
-            });
-            $('.qor-page__body .mdl-data-table__select').each(function(i, e) {
-                $(e).parents('th').remove();
-            });
-            $('.qor-table-container tr.is-selected').removeClass('is-selected');
-            $('.qor-page__body table').addClass('mdl-data-table--selectable');
-
-            // init google material
-            new window.MaterialDataTable($('.qor-page__body table').get(0));
-            $('thead.is-hidden tr th:not(".mdl-data-table__cell--non-numeric")').clone().prependTo($('thead:not(".is-hidden") tr'));
-
-            var $fixedHeadCheckBox = $('thead:not(".is-fixed") .mdl-checkbox__input');
-            var isMediaLibrary = $('.qor-table--medialibrary').length;
-            var hasPopoverForm = $('body').hasClass('qor-bottomsheets-open') || $('body').hasClass('qor-slideout-open');
-
-            isMediaLibrary && ($fixedHeadCheckBox = $('thead .mdl-checkbox__input'));
-
-            $fixedHeadCheckBox.on('click', function() {
-
-                if (!isMediaLibrary) {
-                    $('thead.is-fixed tr th').eq(0).find('label').click();
-                    $(this).closest('label').toggleClass('is-checked');
-                }
-
-                var slideroutActionForm = $('[data-toggle="qor-action-slideout"]').find('form');
-                var slideroutActionFormPrimaryValues = slideroutActionForm.find('.js-primary-value');
-
-                if (slideroutActionForm.length && hasPopoverForm) {
-
-                    if ($(this).is(':checked')) {
-                        var allPrimaryValues = $('.qor-table--bulking tbody tr');
-                        allPrimaryValues.each(function() {
-                            var primaryValue = $(this).data('primary-key');
-                            if (primaryValue) {
-                                slideroutActionForm.prepend('<input class="js-primary-value" type="hidden" name="primary_values[]" value="' + primaryValue + '" />');
-                            }
-                        });
-                    } else {
-                        slideroutActionFormPrimaryValues.remove();
-                    }
-                }
-
-            });
-        }
-
-    };
-
->>>>>>> 389ff19e
     QorAction.FLASHMESSAGETMPL = (
         '<div class="qor-alert qor-action-alert qor-alert--success [[#error]]qor-alert--error[[/error]]" [[#message]]data-dismissible="true"[[/message]] role="alert">' +
         '<button type="button" class="mdl-button mdl-button--icon" data-dismiss="alert">' +
